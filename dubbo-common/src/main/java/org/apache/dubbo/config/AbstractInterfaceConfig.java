/*
 * Licensed to the Apache Software Foundation (ASF) under one or more
 * contributor license agreements.  See the NOTICE file distributed with
 * this work for additional information regarding copyright ownership.
 * The ASF licenses this file to You under the Apache License, Version 2.0
 * (the "License"); you may not use this file except in compliance with
 * the License.  You may obtain a copy of the License at
 *
 *     http://www.apache.org/licenses/LICENSE-2.0
 *
 * Unless required by applicable law or agreed to in writing, software
 * distributed under the License is distributed on an "AS IS" BASIS,
 * WITHOUT WARRANTIES OR CONDITIONS OF ANY KIND, either express or implied.
 * See the License for the specific language governing permissions and
 * limitations under the License.
 */
package org.apache.dubbo.config;

import org.apache.dubbo.common.URL;
import org.apache.dubbo.common.Version;
import org.apache.dubbo.common.config.ConfigurationUtils;
import org.apache.dubbo.common.config.Environment;
import org.apache.dubbo.common.config.InmemoryConfiguration;
import org.apache.dubbo.common.utils.Assert;
import org.apache.dubbo.common.utils.ClassUtils;
import org.apache.dubbo.common.utils.CollectionUtils;
import org.apache.dubbo.common.utils.ConfigUtils;
import org.apache.dubbo.common.utils.ReflectUtils;
import org.apache.dubbo.common.utils.StringUtils;
import org.apache.dubbo.config.context.ConfigManager;
import org.apache.dubbo.config.support.Parameter;
import org.apache.dubbo.rpc.model.ApplicationModel;
import org.apache.dubbo.rpc.model.ModuleModel;
import org.apache.dubbo.rpc.model.ScopeModel;
import org.apache.dubbo.rpc.model.ScopeModelUtil;
import org.apache.dubbo.rpc.model.ServiceMetadata;

import java.lang.reflect.Method;
import java.util.ArrayList;
import java.util.Arrays;
import java.util.Collection;
import java.util.List;
import java.util.Map;
import java.util.Optional;
import java.util.stream.Collectors;

import static org.apache.dubbo.common.constants.CommonConstants.COMMA_SPLIT_PATTERN;
import static org.apache.dubbo.common.constants.CommonConstants.DUBBO_VERSION_KEY;
import static org.apache.dubbo.common.constants.CommonConstants.INVOKER_LISTENER_KEY;
import static org.apache.dubbo.common.constants.CommonConstants.NATIVE;
import static org.apache.dubbo.common.constants.CommonConstants.PID_KEY;
import static org.apache.dubbo.common.constants.CommonConstants.REFERENCE_FILTER_KEY;
import static org.apache.dubbo.common.constants.CommonConstants.RELEASE_KEY;
import static org.apache.dubbo.common.constants.CommonConstants.TAG_KEY;
import static org.apache.dubbo.common.constants.CommonConstants.TIMESTAMP_KEY;
import static org.apache.dubbo.common.constants.MetricsConstants.PROTOCOL_PROMETHEUS;


/**
 * AbstractDefaultConfig
 *
 * @export
 */
public abstract class AbstractInterfaceConfig extends AbstractMethodConfig {

    private static final long serialVersionUID = -1559314110797223229L;

    /**
     * The interface name of the exported service
     */
    protected String interfaceName;

    /**
     * The classLoader of interface belong to
     */
    protected ClassLoader interfaceClassLoader;

    /**
     * The remote service version the customer/provider side will reference
     */
    protected String version;

    /**
     * The remote service group the customer/provider side will reference
     */
    protected String group;
    
    protected ServiceMetadata serviceMetadata;
    /**
     * Local impl class name for the service interface
     */
    protected String local;

    /**
     * Local stub class name for the service interface
     */
    protected String stub;

    /**
     * Service monitor
     */
    protected MonitorConfig monitor;

    /**
     * Strategies for generating dynamic agents，there are two strategies can be chosen: jdk and javassist
     */
    protected String proxy;

    /**
     * Cluster type
     */
    protected String cluster;

    /**
     * The {@code Filter} when the provider side exposed a service or the customer side references a remote service used,
     * if there are more than one, you can use commas to separate them
     */
    protected String filter;

    /**
     * The Listener when the provider side exposes a service or the customer side references a remote service used
     * if there are more than one, you can use commas to separate them
     */
    protected String listener;

    /**
     * The owner of the service providers
     */
    protected String owner;

    /**
     * Connection limits, 0 means shared connection, otherwise it defines the connections delegated to the current service
     */
    protected Integer connections;

    /**
     * The layer of service providers
     */
    protected String layer;

    /**
     * The application info
     */
    protected ApplicationConfig application;

    /**
     * The module info
     */
    protected ModuleConfig module;

    /**
     * The registry list the service will register to
     * Also see {@link #registryIds}, only one of them will work.
     */
    protected List<RegistryConfig> registries;

    /**
     * The method configuration
     */
    private List<MethodConfig> methods;

    /**
     * The id list of registries the service will register to
     * Also see {@link #registries}, only one of them will work.
     */
    protected String registryIds;

    // connection events
    protected String onconnect;

    /**
     * Disconnection events
     */
    protected String ondisconnect;

    /**
     * The metadata report configuration
     */
    protected MetadataReportConfig metadataReportConfig;

    protected ConfigCenterConfig configCenter;

    // callback limits
    private Integer callbacks;
    // the scope for referring/exporting a service, if it's local, it means searching in current JVM only.
    private String scope;

    protected String tag;

    private Boolean auth;

    /*Indicates to create separate instances or not for services/references that have the same serviceKey.
     * By default, all services/references that have the same serviceKey will share the same instance and process.
     *
     * This key currently can only work when using ReferenceConfig and SimpleReferenceCache together.
     * Call ReferenceConfig.get() directly will not check this attribute.
     */
    private Boolean singleton;

    public AbstractInterfaceConfig() {
    }

    public AbstractInterfaceConfig(ModuleModel moduleModel) {
        super(moduleModel);
    }

    /**
     * The url of the reference service
     */
    protected final List<URL> urls = new ArrayList<URL>();

    public List<URL> getExportedUrls() {
        return urls;
    }

    public URL toUrl() {
        return urls.isEmpty() ? null : urls.iterator().next();
    }

    public List<URL> toUrls() {
        return urls;
    }

    @Override
    protected void postProcessAfterScopeModelChanged(ScopeModel oldScopeModel, ScopeModel newScopeModel) {
        super.postProcessAfterScopeModelChanged(oldScopeModel, newScopeModel);
<<<<<<< HEAD
        // remove this config from old ConfigManager
//        if (oldScopeModel != null && oldScopeModel instanceof ModuleModel) {
//            ((ModuleModel)oldScopeModel).getConfigManager().removeConfig(this);
//        }

        // 更改引用配置的范围模型 change referenced config's scope model
=======
        // change referenced config's scope model
>>>>>>> 33cb8c61
        ApplicationModel applicationModel = ScopeModelUtil.getApplicationModel(scopeModel);
        if (this.configCenter != null && this.configCenter.getScopeModel() != applicationModel) {
            this.configCenter.setScopeModel(applicationModel);
        }
        if (this.metadataReportConfig != null && this.metadataReportConfig.getScopeModel() != applicationModel) {
            this.metadataReportConfig.setScopeModel(applicationModel);
        }
        if (this.monitor != null && this.monitor.getScopeModel() != applicationModel) {
            this.monitor.setScopeModel(applicationModel);
        }
        if (this.metadataReportConfig != null && this.metadataReportConfig.getScopeModel() != applicationModel) {
            this.metadataReportConfig.setScopeModel(applicationModel);
        }
        if (CollectionUtils.isNotEmpty(this.registries)) {
            this.registries.forEach(registryConfig -> {
                if (registryConfig.getScopeModel() != applicationModel) {
                    registryConfig.setScopeModel(applicationModel);
                }
            });
        }
    }

    /**
     * Check whether the registry config is exists, and then conversion it to {@link RegistryConfig}
     */
    protected void checkRegistry() {
        convertRegistryIdsToRegistries();

        for (RegistryConfig registryConfig : registries) {
            if (!registryConfig.isValid()) {
                throw new IllegalStateException("No registry config found or it's not a valid config! " +
                        "The registry config is: " + registryConfig);
            }
        }
    }

    public static void appendRuntimeParameters(Map<String, String> map) {
        map.put(DUBBO_VERSION_KEY, Version.getProtocolVersion());
        map.put(RELEASE_KEY, Version.getVersion());
        map.put(TIMESTAMP_KEY, String.valueOf(System.currentTimeMillis()));
        if (ConfigUtils.getPid() > 0) {
            map.put(PID_KEY, String.valueOf(ConfigUtils.getPid()));
        }
    }

    /**
     * @deprecated After metrics config is refactored.
     * This method should no longer use and will be deleted in the future.
     */
    @Deprecated
    protected void appendMetricsCompatible(Map<String, String> map) {
        MetricsConfig metricsConfig = getConfigManager().getMetrics().orElse(null);
        if (metricsConfig != null) {
            if (metricsConfig.getProtocol() != null && !StringUtils.isEquals(metricsConfig.getProtocol(), PROTOCOL_PROMETHEUS)) {
                Assert.notEmptyString(metricsConfig.getPort(), "Metrics port cannot be null");
                map.put("metrics.protocol", metricsConfig.getProtocol());
                map.put("metrics.port", metricsConfig.getPort());
            }
        }
    }

    /**
     * To obtain the method list in the port, use reflection when in native mode and javassist otherwise.
     * @param interfaceClass
     * @return
     */
    protected String[] methods(Class<?> interfaceClass) {
        boolean isNative = getEnvironment().getConfiguration().getBoolean(NATIVE, false);
        if (isNative) {
            return Arrays.stream(interfaceClass.getMethods()).map(Method::getName).toArray(String[]::new);
        } else {
            return ClassUtils.getMethodNames(interfaceClass);
        }
    }

    protected Environment getEnvironment() {
        return getScopeModel().getModelEnvironment();
    }

    @Override
    protected void processExtraRefresh(String preferredPrefix, InmemoryConfiguration subPropsConfiguration) {
        if (StringUtils.hasText(interfaceName)) {
            Class<?> interfaceClass;
            try {
                interfaceClass = ClassUtils.forName(interfaceName);
            } catch (ClassNotFoundException e) {
                // There may be no interface class when generic call
                return;
            }
            if (!interfaceClass.isInterface()) {
                throw new IllegalStateException(interfaceName+" is not an interface");
            }

            // Auto create MethodConfig/ArgumentConfig according to config props
            Map<String, String> configProperties = subPropsConfiguration.getProperties();
            Method[] methods;
            try {
                methods = interfaceClass.getMethods();
            } catch (Throwable e) {
                // NoClassDefFoundError may be thrown if interface class's dependency jar is missing
                return;
            }

            for (Method method : methods) {
                if (ConfigurationUtils.hasSubProperties(configProperties, method.getName())) {
                    MethodConfig methodConfig = getMethodByName(method.getName());
                    // Add method config if not found
                    if (methodConfig == null) {
                        methodConfig = new MethodConfig();
                        methodConfig.setName(method.getName());
                        this.addMethod(methodConfig);
                    }
                    // Add argument config
                    // dubbo.service.{interfaceName}.{methodName}.{arg-index}.xxx=xxx
                    java.lang.reflect.Parameter[] arguments = method.getParameters();
                    for (int i = 0; i < arguments.length; i++) {
                        if (getArgumentByIndex(methodConfig, i) == null &&
                            hasArgumentConfigProps(configProperties, methodConfig.getName(), i)) {

                            ArgumentConfig argumentConfig = new ArgumentConfig();
                            argumentConfig.setIndex(i);
                            methodConfig.addArgument(argumentConfig);
                        }
                    }
                }
            }

            // refresh MethodConfigs
            List<MethodConfig> methodConfigs = this.getMethods();
            if (methodConfigs != null && methodConfigs.size() > 0) {
                // whether ignore invalid method config
                Object ignoreInvalidMethodConfigVal = getEnvironment().getConfiguration()
                    .getProperty(ConfigKeys.DUBBO_CONFIG_IGNORE_INVALID_METHOD_CONFIG, "false");
                boolean ignoreInvalidMethodConfig = Boolean.parseBoolean(ignoreInvalidMethodConfigVal.toString());

                Class<?> finalInterfaceClass = interfaceClass;
                List<MethodConfig> validMethodConfigs = methodConfigs.stream().filter(methodConfig -> {
                    methodConfig.setParentPrefix(preferredPrefix);
                    methodConfig.setScopeModel(getScopeModel());
                    methodConfig.refresh();
                    // verify method config
                    return verifyMethodConfig(methodConfig, finalInterfaceClass, ignoreInvalidMethodConfig);
                }).collect(Collectors.toList());
                this.setMethods(validMethodConfigs);
            }
        }

    }

    private boolean verifyMethodConfig(MethodConfig methodConfig, Class<?> interfaceClass, boolean ignoreInvalidMethodConfig) {
        String methodName = methodConfig.getName();
        if (StringUtils.isEmpty(methodName)) {
            String msg = "<dubbo:method> name attribute is required! Please check: " +
                "<dubbo:service interface=\"" + interfaceName + "\" ... >" +
                "<dubbo:method name=\"\" ... /></<dubbo:reference>";
            if (ignoreInvalidMethodConfig) {
                logger.warn(msg);
                return false;
            } else {
                throw new IllegalStateException(msg);
            }
        }

        boolean hasMethod = Arrays.stream(interfaceClass.getMethods()).anyMatch(method -> method.getName().equals(methodName));
        if (!hasMethod) {
            String msg = "Found invalid method config, the interface " + interfaceClass.getName() + " not found method \""
                + methodName + "\" : [" + methodConfig + "]";
            if (ignoreInvalidMethodConfig) {
                logger.warn(msg);
                return false;
            } else {
                throw new IllegalStateException(msg);
            }
        }
        return true;
    }

    private ArgumentConfig getArgumentByIndex(MethodConfig methodConfig, int argIndex) {
        if (methodConfig.getArguments() != null && methodConfig.getArguments().size() > 0) {
            for (ArgumentConfig argument : methodConfig.getArguments()) {
                if (argument.getIndex() != null && argument.getIndex() == argIndex) {
                    return argument;
                }
            }
        }
        return null;
    }

    private boolean hasArgumentConfigProps(Map<String, String> configProperties, String methodName, int argIndex) {
        String argPrefix = methodName + "." + argIndex + ".";
        return ConfigurationUtils.hasSubProperties(configProperties, argPrefix);
    }

    protected MethodConfig getMethodByName(String name) {
        if (methods != null && methods.size() > 0) {
            for (MethodConfig methodConfig : methods) {
                if (StringUtils.isEquals(methodConfig.getName(), name)) {
                    return methodConfig;
                }
            }
        }
        return null;
    }

    /**
     * Legitimacy check of stub, note that: the local will deprecated, and replace with <code>stub</code>
     *
     * @param interfaceClass for provider side, it is the {@link Class} of the service that will be exported; for consumer
     *                       side, it is the {@link Class} of the remote service interface
     */
    protected void checkStubAndLocal(Class<?> interfaceClass) {
        verifyStubAndLocal(local, "Local", interfaceClass);
        verifyStubAndLocal(stub, "Stub", interfaceClass);
    }

    private void verifyStubAndLocal(String className, String label, Class<?> interfaceClass){
        if (ConfigUtils.isNotEmpty(className)) {
            Class<?> localClass = ConfigUtils.isDefault(className) ?
                    ReflectUtils.forName(interfaceClass.getName() + label) : ReflectUtils.forName(className);
                        verify(interfaceClass, localClass);
            }
    }

    private void verify(Class<?> interfaceClass, Class<?> localClass) {
        if (!interfaceClass.isAssignableFrom(localClass)) {
            throw new IllegalStateException("The local implementation class " + localClass.getName() +
                    " not implement interface " + interfaceClass.getName());
        }

        try {
<<<<<<< HEAD
            //Check if the localClass a constructor with parameter who's type is interfaceClass
            // 检查 localClass 的构造函数，其参数类型为 interfaceClass
=======
            //Check if the localClass a constructor with parameter whose type is interfaceClass
>>>>>>> 33cb8c61
            ReflectUtils.findConstructor(localClass, interfaceClass);
        } catch (NoSuchMethodException e) {
            throw new IllegalStateException("No such constructor \"public " + localClass.getSimpleName() +
                    "(" + interfaceClass.getName() + ")\" in local implementation class " + localClass.getName());
        }
    }

    private void convertRegistryIdsToRegistries() {
        computeValidRegistryIds();
        if (StringUtils.isEmpty(registryIds)) {
            if (CollectionUtils.isEmpty(registries)) {
                List<RegistryConfig> registryConfigs = getConfigManager().getDefaultRegistries();
                registryConfigs = new ArrayList<>(registryConfigs);
                setRegistries(registryConfigs);
            }
        } else {
            String[] ids = COMMA_SPLIT_PATTERN.split(registryIds);
            List<RegistryConfig> tmpRegistries = new ArrayList<>();
            Arrays.stream(ids).forEach(id -> {
                if (tmpRegistries.stream().noneMatch(reg -> reg.getId().equals(id))) {
                    Optional<RegistryConfig> globalRegistry = getConfigManager().getRegistry(id);
                    if (globalRegistry.isPresent()) {
                        tmpRegistries.add(globalRegistry.get());
                    } else {
                        throw new IllegalStateException("Registry not found: " + id);
                    }
                }
            });
            setRegistries(tmpRegistries);
        }

    }

    protected boolean notHasSelfRegistryProperty() {
        return CollectionUtils.isEmpty(registries) && StringUtils.isEmpty(registryIds);
    }

    protected void completeCompoundConfigs(AbstractInterfaceConfig interfaceConfig) {
        if (interfaceConfig != null) {
            if (application == null) {
                setApplication(interfaceConfig.getApplication());
            }
            if (module == null) {
                setModule(interfaceConfig.getModule());
            }
            if (notHasSelfRegistryProperty()) {
                setRegistries(interfaceConfig.getRegistries());
                setRegistryIds(interfaceConfig.getRegistryIds());
            }
            if (monitor == null) {
                setMonitor(interfaceConfig.getMonitor());
            }
        }
        if (module != null) {
            if (notHasSelfRegistryProperty()) {
                setRegistries(module.getRegistries());
            }
            if (monitor == null) {
                setMonitor(module.getMonitor());
            }
        }
        if (application != null) {
            if (notHasSelfRegistryProperty()) {
                setRegistries(application.getRegistries());
                setRegistryIds(application.getRegistryIds());
            }
            if (monitor == null) {
                setMonitor(application.getMonitor());
            }
        }
    }
    
    protected void computeValidRegistryIds() {
        if (application != null && notHasSelfRegistryProperty()) {
            setRegistries(application.getRegistries());
            setRegistryIds(application.getRegistryIds());
        }
    }

    /**
     * @return local
     * @deprecated Replace to <code>getStub()</code>
     */
    @Deprecated
    public String getLocal() {
        return local;
    }

    /**
     * @param local
     * @deprecated Replace to <code>setStub(Boolean)</code>
     */
    @Deprecated
    public void setLocal(Boolean local) {
        if (local == null) {
            setLocal((String) null);
        } else {
            setLocal(local.toString());
        }
    }

    /**
     * @param local
     * @deprecated Replace to <code>setStub(String)</code>
     */
    @Deprecated
    public void setLocal(String local) {
        this.local = local;
    }

    public String getStub() {
        return stub;
    }

    public void setStub(Boolean stub) {
        if (stub == null) {
            setStub((String) null);
        } else {
            setStub(stub.toString());
        }
    }

    public void setStub(String stub) {
        this.stub = stub;
    }

    public String getCluster() {
        return cluster;
    }

    public void setCluster(String cluster) {
        this.cluster = cluster;
    }

    public String getProxy() {
        return proxy;
    }

    public void setProxy(String proxy) {
        this.proxy = proxy;
    }

    public Integer getConnections() {
        return connections;
    }

    public void setConnections(Integer connections) {
        this.connections = connections;
    }

    @Parameter(key = REFERENCE_FILTER_KEY, append = true)
    public String getFilter() {
        return filter;
    }

    public void setFilter(String filter) {
        this.filter = filter;
    }

    @Parameter(key = INVOKER_LISTENER_KEY, append = true)
    public String getListener() {
        return listener;
    }

    public void setListener(String listener) {
        this.listener = listener;
    }

    public String getLayer() {
        return layer;
    }

    public void setLayer(String layer) {
        this.layer = layer;
    }

    /**
     * Always use the global ApplicationConfig
     */
    public ApplicationConfig getApplication() {
        if (application != null) {
            return application;
        }
        return getConfigManager().getApplicationOrElseThrow();
    }

    /**
     * @deprecated Use {@link AbstractInterfaceConfig#setScopeModel(ScopeModel)}
     * @param application
     */
    @Deprecated
    public void setApplication(ApplicationConfig application) {
        this.application = application;
        if (application != null) {
            getConfigManager().setApplication(application);
        }
    }

    public ModuleConfig getModule() {
        if (module != null) {
            return module;
        }
        return getModuleConfigManager().getModule().orElse(null);
    }

    /**
     * @deprecated Use {@link AbstractInterfaceConfig#setScopeModel(ScopeModel)}
     * @param module
     */
    @Deprecated
    public void setModule(ModuleConfig module) {
        this.module = module;
        if (module != null) {
            getModuleConfigManager().setModule(module);
        }
    }

    public RegistryConfig getRegistry() {
        return CollectionUtils.isEmpty(registries) ? null : registries.get(0);
    }

    public void setRegistry(RegistryConfig registry) {
        List<RegistryConfig> registries = new ArrayList<RegistryConfig>(1);
        registries.add(registry);
        setRegistries(registries);
    }

    public List<RegistryConfig> getRegistries() {
        return registries;
    }

    @SuppressWarnings({"unchecked"})
    public void setRegistries(List<? extends RegistryConfig> registries) {
        this.registries = (List<RegistryConfig>) registries;
    }

    @Parameter(excluded = true)
    public String getRegistryIds() {
        return registryIds;
    }

    public void setRegistryIds(String registryIds) {
        this.registryIds = registryIds;
    }


    public List<MethodConfig> getMethods() {
        return methods;
    }

    @SuppressWarnings("unchecked")
    public void setMethods(List<? extends MethodConfig> methods) {
        this.methods = (methods != null) ? new ArrayList<>(methods) : null;
    }

    public void addMethod(MethodConfig methodConfig) {
        if (this.methods == null) {
            this.methods = new ArrayList<>();
        }
        this.methods.add(methodConfig);
    }

    public MonitorConfig getMonitor() {
        if (monitor != null) {
            return monitor;
        }
        // FIXME: instead of return null, we should set default monitor when getMonitor() return null in ConfigManager
        return getConfigManager().getMonitor().orElse(null);
    }

    /**
     * @deprecated Use {@link org.apache.dubbo.config.context.ConfigManager#setMonitor(MonitorConfig)}
     */
    @Deprecated
    public void setMonitor(String monitor) {
        setMonitor(new MonitorConfig(monitor));
    }

    /**
     * @deprecated Use {@link org.apache.dubbo.config.context.ConfigManager#setMonitor(MonitorConfig)}
     */
    @Deprecated
    public void setMonitor(MonitorConfig monitor) {
        this.monitor = monitor;
        if (monitor != null) {
            getConfigManager().setMonitor(monitor);
        }
    }

    public String getOwner() {
        return owner;
    }

    public void setOwner(String owner) {
        this.owner = owner;
    }

    /**
     * @deprecated Use {@link org.apache.dubbo.config.context.ConfigManager#getConfigCenter(String)}
     */
    @Deprecated
    public ConfigCenterConfig getConfigCenter() {
        if (configCenter != null) {
            return configCenter;
        }
        Collection<ConfigCenterConfig> configCenterConfigs = getConfigManager().getConfigCenters();
        if (CollectionUtils.isNotEmpty(configCenterConfigs)) {
            return configCenterConfigs.iterator().next();
        }
        return null;
    }

    /**
     * @deprecated Use {@link org.apache.dubbo.config.context.ConfigManager#addConfigCenter(ConfigCenterConfig)}
     */
    @Deprecated
    public void setConfigCenter(ConfigCenterConfig configCenter) {
        this.configCenter = configCenter;
        if (configCenter != null) {
            getConfigManager().addConfigCenter(configCenter);
        }
    }

    public Integer getCallbacks() {
        return callbacks;
    }

    public void setCallbacks(Integer callbacks) {
        this.callbacks = callbacks;
    }

    public String getOnconnect() {
        return onconnect;
    }

    public void setOnconnect(String onconnect) {
        this.onconnect = onconnect;
    }

    public String getOndisconnect() {
        return ondisconnect;
    }

    public void setOndisconnect(String ondisconnect) {
        this.ondisconnect = ondisconnect;
    }

    public String getScope() {
        return scope;
    }

    public void setScope(String scope) {
        this.scope = scope;
    }

    /**
     * @deprecated Use {@link ConfigManager#getMetadataConfigs()}
     */
    @Deprecated
    public MetadataReportConfig getMetadataReportConfig() {
        if (metadataReportConfig != null) {
            return metadataReportConfig;
        }
        Collection<MetadataReportConfig> metadataReportConfigs = getConfigManager().getMetadataConfigs();
        if (CollectionUtils.isNotEmpty(metadataReportConfigs)) {
            return metadataReportConfigs.iterator().next();
        }
        return null;
    }

    /**
     * @deprecated Use {@link ConfigManager#addMetadataReport(MetadataReportConfig)}
     */
    @Deprecated
    public void setMetadataReportConfig(MetadataReportConfig metadataReportConfig) {
        this.metadataReportConfig = metadataReportConfig;
        if (metadataReportConfig != null) {
            getConfigManager().addMetadataReport(metadataReportConfig);
        }
    }

    @Parameter(key = TAG_KEY)
    public String getTag() {
        return tag;
    }

    public void setTag(String tag) {
        this.tag = tag;
    }

    public Boolean getAuth() {
        return auth;
    }

    public void setAuth(Boolean auth) {
        this.auth = auth;
    }

    public SslConfig getSslConfig() {
        return getConfigManager().getSsl().orElse(null);
    }

    public Boolean getSingleton() {
        return singleton;
    }

    public void setSingleton(Boolean singleton) {
        this.singleton = singleton;
    }

    protected void initServiceMetadata(AbstractInterfaceConfig interfaceConfig) {
        serviceMetadata.setVersion(getVersion(interfaceConfig));
        serviceMetadata.setGroup(getGroup(interfaceConfig));
        serviceMetadata.setDefaultGroup(getGroup(interfaceConfig));
        serviceMetadata.setServiceInterfaceName(getInterface());
    }

    public String getGroup(AbstractInterfaceConfig interfaceConfig) {
        return StringUtils.isEmpty(getGroup()) ? (interfaceConfig != null ? interfaceConfig.getGroup() : getGroup()) : getGroup();
    }

    public String getVersion(AbstractInterfaceConfig interfaceConfig) {
        return StringUtils.isEmpty(getVersion()) ? (interfaceConfig != null ? interfaceConfig.getVersion() : getVersion()) : getVersion();
    }
    
    public String getVersion() {
        return version;
    }

    public void setVersion(String version) {
        this.version = version;
    }

    public String getGroup() {
        return group;
    }

    public void setGroup(String group) {
        this.group = group;
    }
    
    public String getInterface() {
        return interfaceName;
    }
    
    public void setInterface(String interfaceName) {
        this.interfaceName = interfaceName;
    }

    public ClassLoader getInterfaceClassLoader() {
        return interfaceClassLoader;
    }

    public void setInterfaceClassLoader(ClassLoader interfaceClassLoader) {
        this.interfaceClassLoader = interfaceClassLoader;
    }
}<|MERGE_RESOLUTION|>--- conflicted
+++ resolved
@@ -224,16 +224,7 @@
     @Override
     protected void postProcessAfterScopeModelChanged(ScopeModel oldScopeModel, ScopeModel newScopeModel) {
         super.postProcessAfterScopeModelChanged(oldScopeModel, newScopeModel);
-<<<<<<< HEAD
-        // remove this config from old ConfigManager
-//        if (oldScopeModel != null && oldScopeModel instanceof ModuleModel) {
-//            ((ModuleModel)oldScopeModel).getConfigManager().removeConfig(this);
-//        }
-
         // 更改引用配置的范围模型 change referenced config's scope model
-=======
-        // change referenced config's scope model
->>>>>>> 33cb8c61
         ApplicationModel applicationModel = ScopeModelUtil.getApplicationModel(scopeModel);
         if (this.configCenter != null && this.configCenter.getScopeModel() != applicationModel) {
             this.configCenter.setScopeModel(applicationModel);
@@ -464,12 +455,8 @@
         }
 
         try {
-<<<<<<< HEAD
             //Check if the localClass a constructor with parameter who's type is interfaceClass
             // 检查 localClass 的构造函数，其参数类型为 interfaceClass
-=======
-            //Check if the localClass a constructor with parameter whose type is interfaceClass
->>>>>>> 33cb8c61
             ReflectUtils.findConstructor(localClass, interfaceClass);
         } catch (NoSuchMethodException e) {
             throw new IllegalStateException("No such constructor \"public " + localClass.getSimpleName() +
