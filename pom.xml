<!--
  Licensed to the Apache Software Foundation (ASF) under one or more
  contributor license agreements.  See the NOTICE file distributed with
  this work for additional information regarding copyright ownership.
  The ASF licenses this file to You under the Apache License, Version 2.0
  (the "License"); you may not use this file except in compliance with
  the License.  You may obtain a copy of the License at

      http://www.apache.org/licenses/LICENSE-2.0

  Unless required by applicable law or agreed to in writing, software
  distributed under the License is distributed on an "AS IS" BASIS,
  WITHOUT WARRANTIES OR CONDITIONS OF ANY KIND, either express or implied.
  See the License for the specific language governing permissions and
  limitations under the License.
  -->
<project xmlns="http://maven.apache.org/POM/4.0.0" xmlns:xsi="http://www.w3.org/2001/XMLSchema-instance" xsi:schemaLocation="http://maven.apache.org/POM/4.0.0 http://maven.apache.org/maven-v4_0_0.xsd">

    <modelVersion>4.0.0</modelVersion>

    <parent>
        <groupId>org.apache</groupId>
        <artifactId>apache</artifactId>
        <version>23</version>
    </parent>

    <groupId>org.apache.dubbo</groupId>
    <artifactId>dubbo-parent</artifactId>
    <version>${revision}</version>
    <packaging>pom</packaging>

    <name>${project.artifactId}</name>
    <description>The parent project of dubbo</description>
    <url>https://github.com/apache/dubbo</url>
    <inceptionYear>2011</inceptionYear>
    <licenses>
        <license>
            <name>Apache License, Version 2.0</name>
            <url>http://www.apache.org/licenses/LICENSE-2.0</url>
            <distribution>repo</distribution>
        </license>
    </licenses>

    <scm>
        <url>https://github.com/apache/dubbo</url>
        <connection>scm:git:https://github.com/apache/dubbo.git</connection>
        <developerConnection>scm:git:https://github.com/apache/dubbo.git</developerConnection>
        <tag>HEAD</tag>
    </scm>
    <mailingLists>
        <mailingList>
            <name>Development List</name>
            <subscribe>dev-subscribe@dubbo.apache.org</subscribe>
            <unsubscribe>dev-unsubscribe@dubbo.apache.org</unsubscribe>
            <post>dev@dubbo.apache.org</post>
        </mailingList>
        <mailingList>
            <name>Commits List</name>
            <subscribe>commits-subscribe@dubbo.apache.org</subscribe>
            <unsubscribe>commits-unsubscribe@dubbo.apache.org</unsubscribe>
            <post>commits@dubbo.apache.org</post>
        </mailingList>
        <mailingList>
            <name>Issues List</name>
            <subscribe>issues-subscribe@dubbo.apache.org</subscribe>
            <unsubscribe>issues-unsubscribe@dubbo.apache.org</unsubscribe>
            <post>issues@dubbo.apache.org</post>
        </mailingList>
    </mailingLists>
    <developers>
        <developer>
            <id>dubbo.io</id>
            <name>The Dubbo Project Contributors</name>
            <email>dev-subscribe@dubbo.apache.org</email>
            <url>http://dubbo.apache.org/</url>
        </developer>
    </developers>

    <organization>
        <name>The Apache Software Foundation</name>
        <url>http://www.apache.org/</url>
    </organization>

    <issueManagement>
        <system>Github Issues</system>
        <url>https://github.com/apache/dubbo/issues</url>
    </issueManagement>

    <properties>
        <!-- Build args -->
        <maven.compiler.source>1.8</maven.compiler.source>
        <maven.compiler.target>1.8</maven.compiler.target>
        <project.reporting.outputEncoding>UTF-8</project.reporting.outputEncoding>
        <project.build.sourceEncoding>UTF-8</project.build.sourceEncoding>
        <project.build.outputTimestamp>2020-04-01T08:04:00Z</project.build.outputTimestamp>
        <argline>-server -Xms256m -Xmx512m -XX:MetaspaceSize=64m -XX:MaxMetaspaceSize=128m -Dfile.encoding=UTF-8
            -Djava.net.preferIPv4Stack=true
        </argline>
        <arguments />
        <jacocoArgLine />
        <profile.name>oss</profile.name>
        <updateReleaseInfo>true</updateReleaseInfo>
        <skip_maven_deploy>false</skip_maven_deploy>
        <checkstyle.skip>true</checkstyle.skip>
        <checkstyle_unix.skip>true</checkstyle_unix.skip>
        <rat.skip>true</rat.skip>
        <jacoco.skip>true</jacoco.skip>

        <!-- Maven plugins -->
        <maven_jar_version>3.3.0</maven_jar_version>
        <maven_surefire_version>3.0.0</maven_surefire_version>
        <maven_failsafe_version>3.0.0</maven_failsafe_version>
        <maven_deploy_version>2.8.2</maven_deploy_version>
        <maven_compiler_version>3.11.0</maven_compiler_version>
        <maven_source_version>3.2.1</maven_source_version>
        <maven_javadoc_version>3.5.0</maven_javadoc_version>
        <maven_jetty_version>9.4.53.v20231009</maven_jetty_version>
        <maven_checkstyle_version>3.2.1</maven_checkstyle_version>
        <maven_jacoco_version>0.8.11</maven_jacoco_version>
        <maven_flatten_version>1.5.0</maven_flatten_version>
        <maven_enforce_version>3.3.0</maven_enforce_version>
        <maven_antrun_version>3.1.0</maven_antrun_version>
        <maven_os_plugin_version>1.7.1</maven_os_plugin_version>
        <maven_protobuf_plugin_version>0.6.1</maven_protobuf_plugin_version>

        <protobuf-protoc_version>3.22.3</protobuf-protoc_version>
        <grpc_version>1.54.0</grpc_version>
<<<<<<< HEAD

        <revision>3.3.0-beta.2-SNAPSHOT</revision>
=======
        <spotless-maven-plugin.version>2.39.0</spotless-maven-plugin.version>
        <spotless.action>check</spotless.action>
        <dubbo-shared-resources.version>1.0.0</dubbo-shared-resources.version>
        <revision>3.2.8-SNAPSHOT</revision>
>>>>>>> 1a24e726
    </properties>

    <modules>
        <module>dubbo-common</module>
        <module>dubbo-container</module>
        <module>dubbo-remoting</module>
        <module>dubbo-rpc</module>
        <module>dubbo-cluster</module>
        <module>dubbo-registry</module>
        <module>dubbo-monitor</module>
        <module>dubbo-config</module>
        <module>dubbo-demo</module>
        <module>dubbo-plugin</module>
        <module>dubbo-serialization</module>
        <module>dubbo-compatible</module>
        <module>dubbo-dependencies-bom</module>
        <module>dubbo-distribution</module>
        <module>dubbo-configcenter</module>
        <module>dubbo-dependencies</module>
        <module>dubbo-metadata</module>
        <module>dubbo-metrics</module>
        <module>dubbo-spring-boot</module>
        <module>dubbo-test</module>
        <module>dubbo-kubernetes</module>
        <module>dubbo-xds</module>
        <module>dubbo-maven-plugin</module>
    </modules>

    <dependencyManagement>
        <dependencies>
            <dependency>
                <groupId>org.apache.dubbo</groupId>
                <artifactId>dubbo-dependencies-bom</artifactId>
                <version>${project.version}</version>
                <type>pom</type>
                <scope>import</scope>
            </dependency>
        </dependencies>
    </dependencyManagement>

    <dependencies>
        <!--JUnit Jupiter Engine to depend on the JUnit5 engine and JUnit 5 API -->
        <dependency>
            <groupId>org.junit.jupiter</groupId>
            <artifactId>junit-jupiter-engine</artifactId>
            <scope>test</scope>
        </dependency>
        <dependency>
            <groupId>org.junit.jupiter</groupId>
            <artifactId>junit-jupiter-params</artifactId>
            <scope>test</scope>
        </dependency>
        <dependency>
            <groupId>org.awaitility</groupId>
            <artifactId>awaitility</artifactId>
            <scope>test</scope>
        </dependency>
        <dependency>
            <groupId>org.hamcrest</groupId>
            <artifactId>hamcrest</artifactId>
            <scope>test</scope>
        </dependency>
        <dependency>
            <groupId>org.mockito</groupId>
            <artifactId>mockito-core</artifactId>
            <scope>test</scope>
        </dependency>
        <dependency>
            <groupId>org.mockito</groupId>
            <artifactId>mockito-inline</artifactId>
            <scope>test</scope>
        </dependency>
    </dependencies>

    <profiles>
        <profile>
            <id>snapshot-ci-deploy</id>
            <build>
                <plugins>
                    <plugin>
                        <groupId>org.apache.maven.plugins</groupId>
                        <artifactId>maven-enforcer-plugin</artifactId>
                        <version>${maven_enforce_version}</version>
                        <executions>
                            <execution>
                                <id>enforce-no-releases</id>
                                <goals>
                                    <goal>enforce</goal>
                                </goals>
                                <configuration>
                                    <rules>
                                        <requireSnapshotVersion>
                                            <message>No Releases Allowed!</message>
                                            <failWhenParentIsRelease>false</failWhenParentIsRelease>
                                        </requireSnapshotVersion>
                                    </rules>
                                    <fail>true</fail>
                                </configuration>
                            </execution>
                        </executions>
                    </plugin>
                </plugins>
            </build>
        </profile>
        <profile>
            <id>javadoc-lint</id>
            <activation>
                <jdk>[1.8,)</jdk>
            </activation>
            <properties>
                <doclint>none</doclint>
            </properties>
        </profile>
        <!-- jacoco: mvn validate -Pjacoco  -->
        <profile>
            <id>jacoco</id>
            <properties>
                <jacoco.skip>false</jacoco.skip>
            </properties>
        </profile>

        <!-- check code style: mvn validate -Pcheckstyle  -->
        <profile>
            <id>checkstyle</id>
            <properties>
                <checkstyle.skip>false</checkstyle.skip>
                <checkstyle_unix.skip>false</checkstyle_unix.skip>
            </properties>
        </profile>
        <profile>
            <id>checkstyle_def</id>
            <activation>
                <jdk>[1.8,)</jdk>
            </activation>
            <build>
                <plugins>
                    <plugin>
                        <groupId>org.apache.maven.plugins</groupId>
                        <artifactId>maven-checkstyle-plugin</artifactId>
                        <version>${maven_checkstyle_version}</version>
                        <dependencies>
                            <dependency>
                                <groupId>com.puppycrawl.tools</groupId>
                                <artifactId>checkstyle</artifactId>
                                <version>8.45.1</version>
                            </dependency>
                            <dependency>
                                <groupId>com.alibaba</groupId>
                                <artifactId>dubbo-shared-resources</artifactId>
                                <version>1.0.0</version>
                            </dependency>
                        </dependencies>
                        <executions>
                            <execution>
                                <id>checkstyle-validation</id>
                                <phase>validate</phase>
                                <configuration>
                                    <configLocation>codestyle/checkstyle.xml</configLocation>
                                    <suppressionsLocation>codestyle/checkstyle-suppressions.xml</suppressionsLocation>
                                    <consoleOutput>true</consoleOutput>
                                    <failOnViolation>true</failOnViolation>
                                    <skip>${checkstyle.skip}</skip>
                                    <excludes>
                                        **/JSONWriter.java,
                                        **/org/apache/dubbo/maven/plugin/aot/AbstractAotMojo.java,
                                        **/org/apache/dubbo/maven/plugin/aot/AbstractDependencyFilterMojo.java,
                                        **/org/apache/dubbo/maven/plugin/aot/CommandLineBuilder.java,
                                        **/org/apache/dubbo/maven/plugin/aot/DependencyFilter.java,
                                        **/org/apache/dubbo/maven/plugin/aot/Exclude.java,
                                        **/org/apache/dubbo/maven/plugin/aot/ExcludeFilter.java,
                                        **/org/apache/dubbo/maven/plugin/aot/FilterableDependency.java,
                                        **/org/apache/dubbo/maven/plugin/aot/Include.java,
                                        **/org/apache/dubbo/maven/plugin/aot/IncludeFilter.java,
                                        **/org/apache/dubbo/maven/plugin/aot/JavaCompilerPluginConfiguration.java,
                                        **/org/apache/dubbo/maven/plugin/aot/JavaExecutable.java,
                                        **/org/apache/dubbo/maven/plugin/aot/JavaProcessExecutor.java,
                                        **/org/apache/dubbo/maven/plugin/aot/MatchingGroupIdFilter.java,
                                        **/org/apache/dubbo/maven/plugin/aot/RunArguments.java,
                                        **/org/apache/dubbo/maven/plugin/aot/RunProcess.java,
                                        **/org/apache/dubbo/aot/generate/BasicJsonWriter.java,
                                        **/org/apache/dubbo/aot/api/ExecutableMode.java,
                                        **/org/apache/dubbo/aot/api/MemberCategory.java,
                                        **/org/apache/dubbo/common/threadpool/serial/SerializingExecutor.java,
                                        **/org/apache/dubbo/common/threadlocal/InternalThreadLocal.java,
                                        **/org/apache/dubbo/common/threadlocal/InternalThreadLocalMap.java,
                                        **/org/apache/dubbo/common/timer/TimerTask.java,
                                        **/org/apache/dubbo/common/timer/Timer.java,
                                        **/org/apache/dubbo/common/timer/Timeout.java,
                                        **/org/apache/dubbo/common/timer/HashedWheelTimer.java,
                                        **/org/apache/dubbo/common/utils/CIDRUtils.java,
                                        **/org/apache/dubbo/common/utils/Utf8Utils.java,
                                        **/org/apache/dubbo/common/serialize/protobuf/support/wrapper/MapValue.java,
                                        **/org/apache/dubbo/common/serialize/protobuf/support/wrapper/ThrowablePB.java,
                                        **/org/apache/dubbo/test/common/utils/TestSocketUtils.java,
                                        **/org/apache/dubbo/triple/TripleWrapper.java,
                                        **/org/apache/dubbo/rpc/protocol/tri/TriHttp2RemoteFlowController.java,
                                        **/org/apache/dubbo/metrics/aggregate/DubboMergingDigest.java,
                                        **/org/apache/dubbo/metrics/aggregate/DubboAbstractTDigest.java,
                                        **/org/apache/dubbo/common/logger/helpers/FormattingTuple.java,
                                        **/org/apache/dubbo/common/logger/helpers/MessageFormatter.java,
                                        **/org/apache/dubbo/maven/plugin/protoc/DubboProtocCompilerMojo.java,
                                        **/org/apache/dubbo/gen/utils/ProtoTypeMap.java,
                                        **/istio/v1/auth/**/*,
                                        **/com/google/rpc/*,
                                        **/generated/**/*,
                                        **/generated-sources/**/*,
                                        **/grpc/health/**/*,
                                        **/grpc/reflection/**/*,
                                        **/target/**/*,
                                        **/*.json
                                    </excludes>
                                </configuration>
                                <goals>
                                    <goal>check</goal>
                                </goals>
                            </execution>
                            <execution>
                                <id>checkstyle-unix-validation</id>
                                <phase>validate</phase>
                                <configuration>
                                    <configLocation>codestyle/checkstyle_unix.xml</configLocation>
                                    <consoleOutput>true</consoleOutput>
                                    <failOnViolation>true</failOnViolation>
                                    <skip>${checkstyle_unix.skip}</skip>
                                    <resourceExcludes>
                                        **/target/**/*
                                    </resourceExcludes>
                                    <resourceExcludes>
                                        **/generated/**/*
                                        **/generated-sources/**/*
                                    </resourceExcludes>
                                </configuration>
                                <goals>
                                    <goal>check</goal>
                                </goals>
                            </execution>
                        </executions>
                    </plugin>
                </plugins>
            </build>
        </profile>
        <profile>
            <id>sources</id>
            <build>
                <plugins>
                    <plugin>
                        <artifactId>maven-source-plugin</artifactId>
                        <version>${maven_source_version}</version>
                        <executions>
                            <execution>
                                <id>attach-sources</id>
                                <goals>
                                    <goal>jar</goal>
                                </goals>
                            </execution>
                        </executions>
                    </plugin>
                </plugins>
            </build>
        </profile>
        <profile>
            <id>release</id>
            <properties>
                <log4j2_version>2.17.2</log4j2_version>
                <jacoco.skip>false</jacoco.skip>
            </properties>
            <build>
                <plugins>
                    <plugin>
                        <groupId>org.apache.maven.plugins</groupId>
                        <artifactId>maven-source-plugin</artifactId>
                        <version>${maven_source_version}</version>
                        <executions>
                            <execution>
                                <id>attach-sources</id>
                                <goals>
                                    <goal>jar</goal>
                                </goals>
                            </execution>
                        </executions>
                    </plugin>
                    <plugin>
                        <groupId>org.apache.maven.plugins</groupId>
                        <artifactId>maven-javadoc-plugin</artifactId>
                        <version>${maven_javadoc_version}</version>
                        <executions>
                            <execution>
                                <id>attach-javadoc</id>
                                <goals>
                                    <goal>jar</goal>
                                    <goal>aggregate</goal>
                                </goals>
                                <configuration>
                                    <additionalDependencies>
                                        <additionalDependency>
                                            <groupId>org.apache.logging.log4j</groupId>
                                            <artifactId>log4j-api</artifactId>
                                            <version>${log4j2_version}</version>
                                        </additionalDependency>
                                        <additionalDependency>
                                            <groupId>org.apache.logging.log4j</groupId>
                                            <artifactId>log4j-core</artifactId>
                                            <version>${log4j2_version}</version>
                                        </additionalDependency>
                                    </additionalDependencies>
                                    <!--FIXME-->
                                    <!--<doclint>all,-missing</doclint>-->
                                    <doclint>none</doclint>
                                </configuration>
                            </execution>
                        </executions>
                        <configuration>
                            <show>public</show>
                            <charset>UTF-8</charset>
                            <encoding>UTF-8</encoding>
                            <docencoding>UTF-8</docencoding>
                            <source>${java_source_version}</source>
                            <links>
                                <link>https://docs.oracle.com/javase/8/docs/api</link>
                            </links>
                            <doclint>none</doclint>
                            <excludePackageNames>
                                org.apache.dubbo.demo,org.apache.dubbo.demo.*
                            </excludePackageNames>
                            <doctitle>Apache Dubbo ${project.version} API</doctitle>
                            <windowtitle>Apache Dubbo ${project.version} API</windowtitle>
                        </configuration>
                    </plugin>
                    <plugin>
                        <groupId>org.apache.maven.plugins</groupId>
                        <artifactId>maven-gpg-plugin</artifactId>
                        <executions>
                            <execution>
                                <phase>verify</phase>
                                <goals>
                                    <goal>sign</goal>
                                </goals>
                            </execution>
                        </executions>
                    </plugin>
                </plugins>
            </build>
        </profile>
        <profile>
            <id>licenseCheck</id>
            <build>
                <plugins>
                    <plugin>
                        <groupId>org.codehaus.mojo</groupId>
                        <artifactId>license-maven-plugin</artifactId>
                        <version>2.3.0</version>
                        <executions>
                            <execution>
                                <id>license-check</id>
                                <phase>generate-sources</phase>
                                <goals>
                                    <goal>add-third-party</goal>
                                </goals>
                                <configuration>
                                    <includeOptional>false</includeOptional>
                                    <useMissingFile>false</useMissingFile>
                                    <failOnMissing>false</failOnMissing>
                                    <licenseMerges>
                                        <licenseMerge>Apache License, Version 2.0|The Apache Software License, Version
                                            2.0|ASF 2.0|Apache 2|Apache-2.0|Apache 2.0 License|Apache 2.0|Apache License v2.0|Apache License 2.0|The Apache License, Version 2.0|The Apache Software License, Version 2.0
                                        </licenseMerge>
                                        <licenseMerge>The MIT License|MIT License</licenseMerge>
                                        <licenseMerge>The 3-Clause BSD License|New BSD License|3-Clause BSD
                                            License|BSD|3-Clause BSD License|The New BSD License
                                        </licenseMerge>
                                    </licenseMerges>
                                    <excludes>
                                        **/org/apache/dubbo/common/logger/helpers/FormattingTuple.java,
                                        **/org/apache/dubbo/common/logger/helpers/MessageFormatter.java
                                    </excludes>
                                </configuration>
                            </execution>
                        </executions>
                    </plugin>
                </plugins>
            </build>
        </profile>
        <profile>
            <id>jdk15ge-add-open</id>
            <activation>
                <jdk>[15,</jdk>
            </activation>
            <build>
                <plugins>
                    <plugin>
                        <groupId>org.apache.maven.plugins</groupId>
                        <artifactId>maven-surefire-plugin</artifactId>
                        <configuration>
                            <useSystemClassLoader>true</useSystemClassLoader>
                            <forkCount>1</forkCount>
                            <reuseForks>false</reuseForks>
                            <argLine>${argline} ${jacocoArgLine}
                                --add-opens java.base/java.lang=ALL-UNNAMED
                                --add-opens java.base/java.math=ALL-UNNAMED
                                --add-opens java.base/java.util=ALL-UNNAMED
                            </argLine>
                            <systemProperties>
                                <!-- common shared -->
                            </systemProperties>
                            <!-- Activate the use of TCP to transmit events to the plugin to fix Corrupted STDOUT issue -->
                            <forkNode implementation="org.apache.maven.plugin.surefire.extensions.SurefireForkNodeFactory"/>
                        </configuration>
                    </plugin>
                </plugins>
            </build>
        </profile>
        <profile>
            <id>jdk15ge-simple</id>
            <build>
                <plugins>
                    <plugin>
                        <groupId>org.apache.maven.plugins</groupId>
                        <artifactId>maven-surefire-plugin</artifactId>
                        <configuration>
                            <useSystemClassLoader>true</useSystemClassLoader>
                            <forkCount>1</forkCount>
                            <reuseForks>false</reuseForks>
                            <argLine>${argline} ${jacocoArgLine}
                            </argLine>
                            <systemProperties>
                                <!-- common shared -->
                            </systemProperties>
                            <!-- Activate the use of TCP to transmit events to the plugin to fix Corrupted STDOUT issue -->
                            <forkNode implementation="org.apache.maven.plugin.surefire.extensions.SurefireForkNodeFactory"/>
                        </configuration>
                    </plugin>
                </plugins>
            </build>
        </profile>

        <profile>
            <id>jdk9-compile</id>
            <activation>
                <jdk>[1.9,)</jdk>
            </activation>
            <build>
                <plugins>
                    <plugin>
                        <artifactId>maven-compiler-plugin</artifactId>
                        <configuration>
                            <release>8</release>
                        </configuration>
                    </plugin>
                </plugins>
            </build>
        </profile>

        <profile>
            <id>jacoco089</id>
            <properties>
                <maven_jacoco_version>0.8.9</maven_jacoco_version>
            </properties>
        </profile>

        <profile>
            <id>java11+</id>
            <activation>
                <jdk>[11,)</jdk>
            </activation>
            <build>
                <!--- newer versions of plugins requires JDK 11 -->
                <plugins>
                    <plugin>
                        <groupId>com.diffplug.spotless</groupId>
                        <artifactId>spotless-maven-plugin</artifactId>
                        <version>${spotless-maven-plugin.version}</version>
                        <configuration>
                            <java>
                                <palantirJavaFormat />
                                <removeUnusedImports />
                                <importOrder>
                                    <file>dubbo-importorder.txt</file>
                                </importOrder>
                                <licenseHeader>
                                    <file>checkstyle-header.txt</file>
                                </licenseHeader>
                            </java>
                            <pom>
                                <sortPom>
                                    <expandEmptyElements>false</expandEmptyElements>
                                    <spaceBeforeCloseEmptyElement>true</spaceBeforeCloseEmptyElement>
                                </sortPom>
                            </pom>
                            <upToDateChecking>
                                <enabled>true</enabled>
                            </upToDateChecking>
                        </configuration>
                        <dependencies>
                            <dependency>
                                <groupId>com.alibaba</groupId>
                                <artifactId>dubbo-shared-resources</artifactId>
                                <version>${dubbo-shared-resources.version}</version>
                            </dependency>
                        </dependencies>
                        <executions>
                            <execution>
                                <goals>
                                    <goal>${spotless.action}</goal>
                                </goals>
                                <phase>process-sources</phase>
                            </execution>
                        </executions>
                    </plugin>
                </plugins>
            </build>
        </profile>
    </profiles>

    <build>
        <!-- Used for packaging NOTICE & LICENSE to each sub-module jar-->
        <resources>
            <resource>
                <directory>src/main/resources</directory>
                <filtering>false</filtering>
            </resource>
            <resource>
                <directory>${maven.multiModuleProjectDirectory}</directory>
                <targetPath>META-INF/</targetPath>
                <filtering>false</filtering>
                <includes>
                    <include>NOTICE</include>
                    <include>LICENSE</include>
                </includes>
            </resource>
            <resource>
                <directory>${maven.multiModuleProjectDirectory}</directory>
                <targetPath>META-INF/versions</targetPath>
                <filtering>false</filtering>
                <includes>
                    <include>.artifacts</include>
                </includes>
            </resource>
        </resources>
        <plugins>
            <plugin>
                <artifactId>maven-jar-plugin</artifactId>
                <version>${maven_jar_version}</version>
                <configuration>
                    <archive>
                        <addMavenDescriptor>true</addMavenDescriptor>
                        <index>true</index>
                        <manifest>
                            <addDefaultSpecificationEntries>true</addDefaultSpecificationEntries>
                            <addDefaultImplementationEntries>true</addDefaultImplementationEntries>
                        </manifest>
                        <manifestEntries>
                            <Specification-Version>${project.version}</Specification-Version>
                            <Implementation-Version>${project.version}</Implementation-Version>
                        </manifestEntries>
                    </archive>
                </configuration>
            </plugin>
            <plugin>
                <groupId>org.jacoco</groupId>
                <artifactId>jacoco-maven-plugin</artifactId>
                <version>${maven_jacoco_version}</version>
                <executions>
                    <execution>
                        <id>jacoco-initialize</id>
                        <goals>
                            <goal>prepare-agent</goal>
                        </goals>
                        <configuration>
                            <propertyName>jacocoArgLine</propertyName>
                        </configuration>
                    </execution>
                    <execution>
                        <id>report-aggregate</id>
                        <phase>verify</phase>
                        <goals>
                            <goal>report</goal>
                            <goal>report-aggregate</goal>
                        </goals>
                        <configuration>
                            <includes>
                                <include>target/classes/**/*</include>
                                <include>target/classes/**</include>
                                <include>**/*</include>
                            </includes>
                        </configuration>
                    </execution>
                </executions>
            </plugin>
            <plugin>
                <groupId>org.apache.maven.plugins</groupId>
                <artifactId>maven-surefire-plugin</artifactId>
                <configuration>
                    <useSystemClassLoader>true</useSystemClassLoader>
                    <forkCount>1</forkCount>
                    <reuseForks>false</reuseForks>
                    <argLine>${argline} ${jacocoArgLine}</argLine>
                    <systemProperties>
                        <!-- common shared -->
                    </systemProperties>
                </configuration>
            </plugin>
            <plugin>
                <groupId>org.apache.maven.plugins</groupId>
                <artifactId>maven-deploy-plugin</artifactId>
                <version>${maven_deploy_version}</version>
                <configuration>
                    <skip>${skip_maven_deploy}</skip>
                </configuration>
            </plugin>
            <plugin>
                <groupId>org.apache.maven.plugins</groupId>
                <artifactId>maven-compiler-plugin</artifactId>
                <version>${maven_compiler_version}</version>
                <configuration>
                    <compilerArgs>
                        <compilerArg>-proc:none</compilerArg>
                        <compilerArg>-parameters</compilerArg>
                    </compilerArgs>
                    <fork>true</fork>
                </configuration>
            </plugin>
            <plugin>
                <groupId>org.apache.maven.plugins</groupId>
                <artifactId>maven-antrun-plugin</artifactId>
                <executions>
                    <execution>
                        <id>get-version-infos</id>
                        <phase>compile</phase>
                        <configuration>
                            <failOnError>true</failOnError>
                            <target>
                                <property name="version_file"
                                          value="${project.build.outputDirectory}/META-INF/versions/${project.artifactId}"/>
                                <!-- get the current version of dubbo -->
                                <echo message="revision=${revision}${line.separator}" file="${version_file}"/>
                                <!-- attach the artifact id -->
                                <echo message="artifact.id=${project.artifactId}${line.separator}" file="${version_file}" append="true"/>
                                <echo message="git.commit.id=" file="${version_file}" append="true"/>
                                <!-- get the latest commit id -->
                                <exec executable="git" output="${version_file}" error=".git.exec.error" append="true"
                                      timeout="3000" failifexecutionfails="false">
                                    <arg line="rev-parse HEAD"/>
                                </exec>
                            </target>
                        </configuration>
                        <goals>
                            <goal>run</goal>
                        </goals>
                    </execution>
                </executions>
            </plugin>
            <plugin>
                <groupId>org.apache.maven.plugins</groupId>
                <artifactId>maven-release-plugin</artifactId>
                <version>3.0.0</version>
                <configuration>
                    <autoVersionSubmodules>true</autoVersionSubmodules>
                    <useReleaseProfile>false</useReleaseProfile>
                    <releaseProfiles>release</releaseProfiles>
                    <goals>deploy</goals>
                    <arguments>${arguments}</arguments>
                </configuration>
            </plugin>
            <plugin>
                <groupId>org.codehaus.mojo</groupId>
                <artifactId>flatten-maven-plugin</artifactId>
                <version>${maven_flatten_version}</version>
                <configuration>
                    <updatePomFile>true</updatePomFile>
                    <flattenMode>oss</flattenMode>
                </configuration>
                <executions>
                    <execution>
                        <id>flatten</id>
                        <phase>process-resources</phase>
                        <goals>
                            <goal>flatten</goal>
                        </goals>
                    </execution>
                    <execution>
                        <id>flatten.clean</id>
                        <phase>clean</phase>
                        <goals>
                            <goal>clean</goal>
                        </goals>
                    </execution>
                </executions>
            </plugin>
        </plugins>

        <pluginManagement>
            <plugins>
                <!-- keep surefire and failsafe in sync -->
                <plugin>
                    <groupId>org.apache.maven.plugins</groupId>
                    <artifactId>maven-surefire-plugin</artifactId>
                    <version>${maven_surefire_version}</version>
                    <configuration>
                        <!-- Activate the use of TCP to transmit events to the plugin to fix Corrupted STDOUT issue -->
                        <forkNode implementation="org.apache.maven.plugin.surefire.extensions.SurefireForkNodeFactory"/>
                    </configuration>
                </plugin>
                <!-- keep surefire and failsafe in sync -->
                <plugin>
                    <artifactId>maven-failsafe-plugin</artifactId>
                    <version>${maven_failsafe_version}</version>
                </plugin>
                <plugin>
                    <artifactId>maven-clean-plugin</artifactId>
                    <version>3.2.0</version>
                </plugin>
                <plugin>
                    <groupId>org.ops4j.pax.exam</groupId>
                    <artifactId>maven-paxexam-plugin</artifactId>
                    <version>1.2.4</version>
                </plugin>
                <plugin>
                    <artifactId>maven-dependency-plugin</artifactId>
                    <version>3.5.0</version>
                </plugin>
                <plugin>
                    <!-- Do NOT upgrade -->
                    <artifactId>maven-jxr-plugin</artifactId>
                    <version>2.5</version>
                </plugin>
                <plugin>
                    <groupId>org.codehaus.mojo</groupId>
                    <artifactId>build-helper-maven-plugin</artifactId>
                    <version>3.4.0</version>
                </plugin>
                <plugin>
                    <groupId>org.fusesource.hawtjni</groupId>
                    <artifactId>maven-hawtjni-plugin</artifactId>
                    <version>1.15</version>
                </plugin>
                <plugin>
                    <groupId>kr.motd.maven</groupId>
                    <artifactId>exec-maven-plugin</artifactId>
                    <version>1.0.0.Final</version>
                </plugin>
                <plugin>
                    <groupId>org.apache.maven.plugins</groupId>
                    <artifactId>maven-shade-plugin</artifactId>
                    <version>3.4.1</version>
                    <configuration>
                        <createDependencyReducedPom>false</createDependencyReducedPom>
                    </configuration>
                </plugin>
                <plugin>
                    <groupId>org.eclipse.jetty</groupId>
                    <artifactId>jetty-maven-plugin</artifactId>
                    <version>${maven_jetty_version}</version>
                </plugin>
                <plugin>
                    <groupId>org.apache.maven.plugins</groupId>
                    <artifactId>maven-antrun-plugin</artifactId>
                    <version>${maven_antrun_version}</version>
                </plugin>
            </plugins>
        </pluginManagement>
    </build>

</project><|MERGE_RESOLUTION|>--- conflicted
+++ resolved
@@ -125,15 +125,11 @@
 
         <protobuf-protoc_version>3.22.3</protobuf-protoc_version>
         <grpc_version>1.54.0</grpc_version>
-<<<<<<< HEAD
-
-        <revision>3.3.0-beta.2-SNAPSHOT</revision>
-=======
         <spotless-maven-plugin.version>2.39.0</spotless-maven-plugin.version>
         <spotless.action>check</spotless.action>
         <dubbo-shared-resources.version>1.0.0</dubbo-shared-resources.version>
-        <revision>3.2.8-SNAPSHOT</revision>
->>>>>>> 1a24e726
+
+        <revision>3.3.0-beta.2-SNAPSHOT</revision>
     </properties>
 
     <modules>
