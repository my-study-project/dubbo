--- conflicted
+++ resolved
@@ -95,12 +95,6 @@
     <module>dubbo-metrics</module>
     <module>dubbo-spring-boot</module>
     <module>dubbo-test</module>
-<<<<<<< HEAD
-    <module>dubbo-kubernetes</module>
-    <module>dubbo-xds</module>
-=======
-    <module>dubbo-native-plugin</module>
->>>>>>> 33677c05
     <module>dubbo-maven-plugin</module>
   </modules>
 
