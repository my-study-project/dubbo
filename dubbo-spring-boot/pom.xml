--- conflicted
+++ resolved
@@ -40,17 +40,9 @@
 
   <properties>
     <spring-boot.version>2.7.18</spring-boot.version>
-<<<<<<< HEAD
-    <!-- Spring boot buddy is lower than the delivery dependency package version and can only show the defined dependency version -->
-    <byte-buddy.version>1.15.0</byte-buddy.version>
-    <mockito_version>4.11.0</mockito_version>
-=======
-    <dubbo.version>${revision}</dubbo.version>
-    <!-- Fix the bug of log4j refer:https://github.com/apache/logging-log4j2/pull/608 -->
-    <log4j2_version>2.24.0</log4j2_version>
     <!-- Spring boot buddy is lower than the delivery dependency package version and can only show the defined dependency version -->
     <byte-buddy.version>1.15.1</byte-buddy.version>
->>>>>>> ef253c9b
+    <mockito_version>4.11.0</mockito_version>
   </properties>
 
   <dependencyManagement>
