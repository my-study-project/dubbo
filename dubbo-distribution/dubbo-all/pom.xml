<?xml version="1.0" encoding="UTF-8"?>
<!--
  Licensed to the Apache Software Foundation (ASF) under one or more
  contributor license agreements.  See the NOTICE file distributed with
  this work for additional information regarding copyright ownership.
  The ASF licenses this file to You under the Apache License, Version 2.0
  (the "License"); you may not use this file except in compliance with
  the License.  You may obtain a copy of the License at

      http://www.apache.org/licenses/LICENSE-2.0

  Unless required by applicable law or agreed to in writing, software
  distributed under the License is distributed on an "AS IS" BASIS,
  WITHOUT WARRANTIES OR CONDITIONS OF ANY KIND, either express or implied.
  See the License for the specific language governing permissions and
  limitations under the License.
  -->
<project xmlns="http://maven.apache.org/POM/4.0.0" xmlns:xsi="http://www.w3.org/2001/XMLSchema-instance" xsi:schemaLocation="http://maven.apache.org/POM/4.0.0 http://maven.apache.org/maven-v4_0_0.xsd">
  <modelVersion>4.0.0</modelVersion>
  <parent>
    <groupId>org.apache.dubbo</groupId>
    <artifactId>dubbo-parent</artifactId>
    <version>${revision}</version>
    <relativePath>../../pom.xml</relativePath>
  </parent>
  <artifactId>dubbo</artifactId>
  <packaging>jar</packaging>
  <name>dubbo</name>
  <description>The all in one project of dubbo</description>
  <properties>
    <skip_maven_deploy>false</skip_maven_deploy>
  </properties>
  <dependencies>
    <!-- cluster -->
    <dependency>
      <groupId>org.apache.dubbo</groupId>
      <artifactId>dubbo-cluster</artifactId>
      <version>${project.version}</version>
      <scope>compile</scope>
      <optional>true</optional>
    </dependency>

    <!-- common -->
    <dependency>
      <groupId>org.apache.dubbo</groupId>
      <artifactId>dubbo-common</artifactId>
      <version>${project.version}</version>
      <scope>compile</scope>
      <optional>true</optional>
    </dependency>

    <!-- compatible -->
    <dependency>
      <groupId>org.apache.dubbo</groupId>
      <artifactId>dubbo-compatible</artifactId>
      <version>${project.version}</version>
      <scope>compile</scope>
      <optional>true</optional>
    </dependency>

    <!-- config -->
    <dependency>
      <groupId>org.apache.dubbo</groupId>
      <artifactId>dubbo-config-api</artifactId>
      <version>${project.version}</version>
      <scope>compile</scope>
      <optional>true</optional>
    </dependency>
    <dependency>
      <groupId>org.apache.dubbo</groupId>
      <artifactId>dubbo-config-spring</artifactId>
      <version>${project.version}</version>
      <scope>compile</scope>
      <optional>true</optional>
    </dependency>

    <!-- config-center -->
    <dependency>
      <groupId>org.apache.dubbo</groupId>
      <artifactId>dubbo-configcenter-file</artifactId>
      <version>${project.version}</version>
      <scope>compile</scope>
      <optional>true</optional>
    </dependency>
    <dependency>
      <groupId>org.apache.dubbo</groupId>
      <artifactId>dubbo-configcenter-zookeeper</artifactId>
      <version>${project.version}</version>
      <scope>compile</scope>
      <optional>true</optional>
    </dependency>
    <dependency>
      <groupId>org.apache.dubbo</groupId>
      <artifactId>dubbo-configcenter-apollo</artifactId>
      <version>${project.version}</version>
      <scope>compile</scope>
      <optional>true</optional>
    </dependency>
    <dependency>
      <groupId>org.apache.dubbo</groupId>
      <artifactId>dubbo-configcenter-nacos</artifactId>
      <version>${project.version}</version>
      <scope>compile</scope>
      <optional>true</optional>
    </dependency>

    <!-- filter -->
    <dependency>
      <groupId>org.apache.dubbo</groupId>
      <artifactId>dubbo-filter-cache</artifactId>
      <version>${project.version}</version>
      <scope>compile</scope>
      <optional>true</optional>
    </dependency>
    <dependency>
      <groupId>org.apache.dubbo</groupId>
      <artifactId>dubbo-filter-validation</artifactId>
      <version>${project.version}</version>
      <scope>compile</scope>
      <optional>true</optional>
    </dependency>

    <!-- metadata -->
    <dependency>
      <groupId>org.apache.dubbo</groupId>
      <artifactId>dubbo-metadata-api</artifactId>
      <version>${project.version}</version>
      <scope>compile</scope>
      <optional>true</optional>
    </dependency>
    <dependency>
      <groupId>org.apache.dubbo</groupId>
      <artifactId>dubbo-metadata-rest</artifactId>
      <version>${project.version}</version>
      <scope>compile</scope>
      <optional>true</optional>
    </dependency>
    <dependency>
      <groupId>org.apache.dubbo</groupId>
      <artifactId>dubbo-metadata-report-zookeeper</artifactId>
      <version>${project.version}</version>
      <scope>compile</scope>
      <optional>true</optional>
    </dependency>
    <dependency>
      <groupId>org.apache.dubbo</groupId>
      <artifactId>dubbo-metadata-report-nacos</artifactId>
      <version>${project.version}</version>
      <scope>compile</scope>
      <optional>true</optional>
    </dependency>
    <dependency>
      <groupId>org.apache.dubbo</groupId>
      <artifactId>dubbo-metadata-report-redis</artifactId>
      <version>${project.version}</version>
      <scope>compile</scope>
      <optional>true</optional>
    </dependency>
    <dependency>
      <groupId>org.apache.dubbo</groupId>
      <artifactId>dubbo-metadata-definition-protobuf</artifactId>
      <version>${project.version}</version>
      <scope>compile</scope>
      <optional>true</optional>
    </dependency>

    <!-- metrics -->
    <dependency>
      <groupId>org.apache.dubbo</groupId>
      <artifactId>dubbo-metrics-event</artifactId>
      <version>${project.version}</version>
      <scope>compile</scope>
      <optional>true</optional>
    </dependency>
    <dependency>
      <groupId>org.apache.dubbo</groupId>
      <artifactId>dubbo-metrics-api</artifactId>
      <version>${project.version}</version>
      <scope>compile</scope>
      <optional>true</optional>
    </dependency>
    <dependency>
      <groupId>org.apache.dubbo</groupId>
      <artifactId>dubbo-metrics-default</artifactId>
      <version>${project.version}</version>
      <scope>compile</scope>
      <optional>true</optional>
    </dependency>
    <dependency>
      <groupId>org.apache.dubbo</groupId>
      <artifactId>dubbo-metrics-registry</artifactId>
      <version>${project.version}</version>
      <scope>compile</scope>
      <optional>true</optional>
    </dependency>
    <dependency>
      <groupId>org.apache.dubbo</groupId>
      <artifactId>dubbo-metrics-prometheus</artifactId>
      <version>${project.version}</version>
      <scope>compile</scope>
      <optional>true</optional>
    </dependency>
    <dependency>
      <groupId>org.apache.dubbo</groupId>
      <artifactId>dubbo-metrics-metadata</artifactId>
      <version>${project.version}</version>
      <scope>compile</scope>
      <optional>true</optional>
    </dependency>
    <dependency>
      <groupId>org.apache.dubbo</groupId>
      <artifactId>dubbo-metrics-config-center</artifactId>
      <version>${project.version}</version>
      <scope>compile</scope>
      <optional>true</optional>
    </dependency>
    <dependency>
      <groupId>org.apache.dubbo</groupId>
      <artifactId>dubbo-metrics-netty</artifactId>
      <version>${project.version}</version>
      <scope>compile</scope>
      <optional>true</optional>
    </dependency>

    <!-- tracing -->
    <dependency>
      <groupId>org.apache.dubbo</groupId>
      <artifactId>dubbo-tracing</artifactId>
      <version>${project.version}</version>
      <scope>compile</scope>
      <optional>true</optional>
    </dependency>

    <!-- plugin -->
    <dependency>
      <groupId>org.apache.dubbo</groupId>
      <artifactId>dubbo-auth</artifactId>
      <version>${project.version}</version>
      <scope>compile</scope>
      <optional>true</optional>
    </dependency>
    <dependency>
      <groupId>org.apache.dubbo</groupId>
      <artifactId>dubbo-qos-api</artifactId>
      <version>${project.version}</version>
      <scope>compile</scope>
      <optional>true</optional>
    </dependency>
    <dependency>
      <groupId>org.apache.dubbo</groupId>
      <artifactId>dubbo-qos</artifactId>
      <version>${project.version}</version>
      <scope>compile</scope>
      <optional>true</optional>
    </dependency>
    <dependency>
      <groupId>org.apache.dubbo</groupId>
      <artifactId>dubbo-security</artifactId>
      <version>${project.version}</version>
      <scope>compile</scope>
      <optional>true</optional>
    </dependency>
    <dependency>
      <groupId>org.apache.dubbo</groupId>
      <artifactId>dubbo-reactive</artifactId>
      <version>${project.version}</version>
      <scope>compile</scope>
      <optional>true</optional>
    </dependency>

    <dependency>
      <groupId>org.apache.dubbo</groupId>
      <artifactId>dubbo-spring-security</artifactId>
      <version>${project.version}</version>
      <scope>compile</scope>
      <optional>true</optional>
    </dependency>

    <dependency>
      <groupId>org.apache.dubbo</groupId>
      <artifactId>dubbo-plugin-proxy-bytebuddy</artifactId>
      <version>${project.version}</version>
      <scope>compile</scope>
      <optional>true</optional>
    </dependency>

    <!-- registry -->
    <dependency>
      <groupId>org.apache.dubbo</groupId>
      <artifactId>dubbo-registry-api</artifactId>
      <version>${project.version}</version>
      <scope>compile</scope>
      <optional>true</optional>
    </dependency>
    <dependency>
      <groupId>org.apache.dubbo</groupId>
      <artifactId>dubbo-registry-multicast</artifactId>
      <version>${project.version}</version>
      <scope>compile</scope>
      <optional>true</optional>
    </dependency>
    <dependency>
      <groupId>org.apache.dubbo</groupId>
      <artifactId>dubbo-registry-multiple</artifactId>
      <version>${project.version}</version>
      <scope>compile</scope>
      <optional>true</optional>
    </dependency>
    <dependency>
      <groupId>org.apache.dubbo</groupId>
      <artifactId>dubbo-registry-nacos</artifactId>
      <version>${project.version}</version>
      <scope>compile</scope>
      <optional>true</optional>
    </dependency>
    <dependency>
      <groupId>org.apache.dubbo</groupId>
      <artifactId>dubbo-registry-zookeeper</artifactId>
      <version>${project.version}</version>
      <scope>compile</scope>
      <optional>true</optional>
    </dependency>

    <!-- remoting -->
    <dependency>
      <groupId>org.apache.dubbo</groupId>
      <artifactId>dubbo-remoting-api</artifactId>
      <version>${project.version}</version>
      <scope>compile</scope>
      <optional>true</optional>
    </dependency>
    <dependency>
      <groupId>org.apache.dubbo</groupId>
      <artifactId>dubbo-remoting-http</artifactId>
      <version>${project.version}</version>
      <scope>compile</scope>
      <optional>true</optional>
    </dependency>
    <dependency>
      <groupId>org.apache.dubbo</groupId>
      <artifactId>dubbo-remoting-http12</artifactId>
      <version>${project.version}</version>
      <scope>compile</scope>
      <optional>true</optional>
    </dependency>
    <dependency>
      <groupId>org.apache.dubbo</groupId>
      <artifactId>dubbo-remoting-netty</artifactId>
      <version>${project.version}</version>
      <scope>compile</scope>
      <optional>true</optional>
    </dependency>
    <dependency>
      <groupId>org.apache.dubbo</groupId>
      <artifactId>dubbo-remoting-netty4</artifactId>
      <version>${project.version}</version>
      <scope>compile</scope>
      <optional>true</optional>
    </dependency>
    <dependency>
      <groupId>org.apache.dubbo</groupId>
      <artifactId>dubbo-remoting-zookeeper-api</artifactId>
      <version>${project.version}</version>
      <scope>compile</scope>
      <optional>true</optional>
    </dependency>
    <dependency>
      <groupId>org.apache.dubbo</groupId>
      <artifactId>dubbo-remoting-zookeeper</artifactId>
      <version>${project.version}</version>
      <scope>compile</scope>
      <optional>true</optional>
    </dependency>
    <dependency>
      <groupId>org.apache.dubbo</groupId>
      <artifactId>dubbo-remoting-zookeeper-curator5</artifactId>
      <version>${project.version}</version>
      <scope>compile</scope>
      <optional>true</optional>
    </dependency>

    <!-- rpc -->
    <dependency>
      <groupId>org.apache.dubbo</groupId>
      <artifactId>dubbo-rpc-api</artifactId>
      <version>${project.version}</version>
      <scope>compile</scope>
      <optional>true</optional>
    </dependency>
    <dependency>
      <groupId>org.apache.dubbo</groupId>
      <artifactId>dubbo-rpc-dubbo</artifactId>
      <version>${project.version}</version>
      <scope>compile</scope>
      <optional>true</optional>
    </dependency>
    <dependency>
      <groupId>org.apache.dubbo</groupId>
      <artifactId>dubbo-rpc-injvm</artifactId>
      <version>${project.version}</version>
      <scope>compile</scope>
      <optional>true</optional>
    </dependency>
    <dependency>
      <groupId>org.apache.dubbo</groupId>
      <artifactId>dubbo-rpc-rest</artifactId>
      <version>${project.version}</version>
      <scope>compile</scope>
      <optional>true</optional>
    </dependency>

    <dependency>
      <groupId>org.apache.dubbo</groupId>
      <artifactId>dubbo-rpc-triple</artifactId>
      <version>${project.version}</version>
      <scope>compile</scope>
      <optional>true</optional>
    </dependency>

    <!-- serialization -->
    <dependency>
      <groupId>org.apache.dubbo</groupId>
      <artifactId>dubbo-serialization-api</artifactId>
      <version>${project.version}</version>
      <scope>compile</scope>
      <optional>true</optional>
    </dependency>
    <dependency>
      <groupId>org.apache.dubbo</groupId>
      <artifactId>dubbo-serialization-hessian2</artifactId>
      <version>${project.version}</version>
      <scope>compile</scope>
      <optional>true</optional>
    </dependency>
    <dependency>
      <groupId>org.apache.dubbo</groupId>
      <artifactId>dubbo-serialization-fastjson2</artifactId>
      <version>${project.version}</version>
      <scope>compile</scope>
      <optional>true</optional>
    </dependency>
    <dependency>
      <groupId>org.apache.dubbo</groupId>
      <artifactId>dubbo-serialization-jdk</artifactId>
      <version>${project.version}</version>
      <scope>compile</scope>
      <optional>true</optional>
    </dependency>

    <!-- Transitive dependencies -->
    <dependency>
      <groupId>org.springframework</groupId>
      <artifactId>spring-context</artifactId>
    </dependency>
    <dependency>
      <groupId>com.alibaba.spring</groupId>
      <artifactId>spring-context-support</artifactId>
    </dependency>
    <dependency>
      <groupId>org.javassist</groupId>
      <artifactId>javassist</artifactId>
    </dependency>
    <dependency>
      <groupId>io.netty</groupId>
      <artifactId>netty-all</artifactId>
    </dependency>
    <dependency>
      <groupId>org.yaml</groupId>
      <artifactId>snakeyaml</artifactId>
    </dependency>
    <dependency>
      <groupId>com.alibaba</groupId>
      <artifactId>hessian-lite</artifactId>
    </dependency>
    <dependency>
      <groupId>com.alibaba.fastjson2</groupId>
      <artifactId>fastjson2</artifactId>
    </dependency>
  </dependencies>
  <build>
    <plugins>
      <plugin>
        <groupId>org.apache.maven.plugins</groupId>
        <artifactId>maven-shade-plugin</artifactId>
        <executions>
          <execution>
            <goals>
              <goal>shade</goal>
            </goals>
            <phase>package</phase>
            <configuration>
              <createSourcesJar>true</createSourcesJar>
              <promoteTransitiveDependencies>false</promoteTransitiveDependencies>
              <artifactSet>
                <includes>
                  <include>org.apache.dubbo:dubbo-auth</include>
                  <include>org.apache.dubbo:dubbo-cluster</include>
                  <include>org.apache.dubbo:dubbo-common</include>
                  <include>org.apache.dubbo:dubbo-compatible</include>
                  <include>org.apache.dubbo:dubbo-config-api</include>
                  <include>org.apache.dubbo:dubbo-config-spring</include>
                  <include>org.apache.dubbo:dubbo-configcenter-file</include>
                  <include>org.apache.dubbo:dubbo-configcenter-apollo</include>
                  <include>org.apache.dubbo:dubbo-configcenter-nacos</include>
                  <include>org.apache.dubbo:dubbo-configcenter-zookeeper</include>
                  <include>org.apache.dubbo:dubbo-filter-cache</include>
                  <include>org.apache.dubbo:dubbo-filter-validation</include>
                  <include>org.apache.dubbo:dubbo-metadata-api</include>
                  <include>org.apache.dubbo:dubbo-metadata-rest</include>
                  <include>org.apache.dubbo:dubbo-metadata-definition-protobuf</include>
                  <include>org.apache.dubbo:dubbo-metadata-report-nacos</include>
                  <include>org.apache.dubbo:dubbo-metadata-report-redis</include>
                  <include>org.apache.dubbo:dubbo-metadata-report-zookeeper</include>
                  <include>org.apache.dubbo:dubbo-metrics-event</include>
                  <include>org.apache.dubbo:dubbo-metrics-api</include>
                  <include>org.apache.dubbo:dubbo-metrics-default</include>
                  <include>org.apache.dubbo:dubbo-metrics-registry</include>
                  <include>org.apache.dubbo:dubbo-metrics-metadata</include>
                  <include>org.apache.dubbo:dubbo-metrics-config-center</include>
                  <include>org.apache.dubbo:dubbo-metrics-netty</include>
                  <include>org.apache.dubbo:dubbo-metrics-prometheus</include>
                  <include>org.apache.dubbo:dubbo-tracing</include>
                  <include>org.apache.dubbo:dubbo-qos</include>
                  <include>org.apache.dubbo:dubbo-qos-api</include>
                  <include>org.apache.dubbo:dubbo-security</include>
                  <include>org.apache.dubbo:dubbo-reactive</include>
                  <include>org.apache.dubbo:dubbo-spring-security</include>
                  <include>org.apache.dubbo:dubbo-plugin-proxy-bytebuddy</include>
                  <include>org.apache.dubbo:dubbo-registry-api</include>
                  <include>org.apache.dubbo:dubbo-registry-multicast</include>
                  <include>org.apache.dubbo:dubbo-registry-multiple</include>
                  <include>org.apache.dubbo:dubbo-registry-nacos</include>
                  <include>org.apache.dubbo:dubbo-registry-zookeeper</include>
                  <include>org.apache.dubbo:dubbo-remoting-api</include>
                  <include>org.apache.dubbo:dubbo-remoting-http</include>
                  <include>org.apache.dubbo:dubbo-remoting-http12</include>
                  <include>org.apache.dubbo:dubbo-remoting-netty4</include>
                  <include>org.apache.dubbo:dubbo-remoting-netty</include>
                  <include>org.apache.dubbo:dubbo-remoting-zookeeper-api</include>
                  <include>org.apache.dubbo:dubbo-remoting-zookeeper</include>
                  <include>org.apache.dubbo:dubbo-remoting-zookeeper-curator5</include>
                  <include>org.apache.dubbo:dubbo-rpc-api</include>
                  <include>org.apache.dubbo:dubbo-rpc-dubbo</include>
                  <include>org.apache.dubbo:dubbo-rpc-injvm</include>
                  <include>org.apache.dubbo:dubbo-rpc-rest</include>
                  <include>org.apache.dubbo:dubbo-rpc-triple</include>
                  <include>org.apache.dubbo:dubbo-serialization-api</include>
                  <include>org.apache.dubbo:dubbo-serialization-hessian2</include>
                  <include>org.apache.dubbo:dubbo-serialization-fastjson2</include>
                  <include>org.apache.dubbo:dubbo-serialization-jdk</include>
                </includes>
              </artifactSet>
              <transformers>
                <transformer implementation="org.apache.maven.plugins.shade.resource.AppendingTransformer">
                  <resource>META-INF/dubbo/internal/com.alibaba.dubbo.common.extension.ExtensionFactory</resource>
                </transformer>
                <transformer implementation="org.apache.maven.plugins.shade.resource.AppendingTransformer">
                  <resource>META-INF/dubbo/internal/com.alibaba.dubbo.container.page.PageHandler</resource>
                </transformer>
                <transformer implementation="org.apache.maven.plugins.shade.resource.AppendingTransformer">
                  <resource>META-INF/dubbo/internal/org.apache.dubbo.auth.spi.AccessKeyStorage</resource>
                </transformer>
                <transformer implementation="org.apache.maven.plugins.shade.resource.AppendingTransformer">
                  <resource>META-INF/dubbo/internal/org.apache.dubbo.auth.spi.Authenticator</resource>
                </transformer>
                <transformer implementation="org.apache.maven.plugins.shade.resource.AppendingTransformer">
                  <resource>META-INF/dubbo/internal/org.apache.dubbo.cache.CacheFactory</resource>
                </transformer>
                <transformer implementation="org.apache.maven.plugins.shade.resource.AppendingTransformer">
                  <resource>META-INF/dubbo/internal/org.apache.dubbo.common.compiler.Compiler</resource>
                </transformer>
                <transformer implementation="org.apache.maven.plugins.shade.resource.AppendingTransformer">
                  <resource>META-INF/dubbo/internal/org.apache.dubbo.common.config.OrderedPropertiesProvider</resource>
                </transformer>
                <transformer implementation="org.apache.maven.plugins.shade.resource.AppendingTransformer">
                  <resource>META-INF/dubbo/internal/org.apache.dubbo.common.config.configcenter.DynamicConfigurationFactory</resource>
                </transformer>
                <transformer implementation="org.apache.maven.plugins.shade.resource.AppendingTransformer">
                  <resource>META-INF/dubbo/internal/org.apache.dubbo.common.context.ApplicationExt</resource>
                </transformer>
                <transformer implementation="org.apache.maven.plugins.shade.resource.AppendingTransformer">
                  <resource>META-INF/dubbo/internal/org.apache.dubbo.common.context.ModuleExt</resource>
                </transformer>
                <transformer implementation="org.apache.maven.plugins.shade.resource.AppendingTransformer">
                  <resource>META-INF/dubbo/internal/org.apache.dubbo.common.convert.Converter</resource>
                </transformer>
                <transformer implementation="org.apache.maven.plugins.shade.resource.AppendingTransformer">
                  <resource>META-INF/dubbo/internal/org.apache.dubbo.common.convert.multiple.MultiValueConverter</resource>
                </transformer>
                <transformer implementation="org.apache.maven.plugins.shade.resource.AppendingTransformer">
                  <resource>META-INF/dubbo/internal/org.apache.dubbo.common.deploy.ApplicationDeployListener</resource>
                </transformer>
                <transformer implementation="org.apache.maven.plugins.shade.resource.AppendingTransformer">
                  <resource>META-INF/dubbo/internal/org.apache.dubbo.common.deploy.ModuleDeployListener</resource>
                </transformer>
                <transformer implementation="org.apache.maven.plugins.shade.resource.AppendingTransformer">
                  <resource>META-INF/dubbo/internal/org.apache.dubbo.common.extension.ExtensionFactory</resource>
                </transformer>
                <transformer implementation="org.apache.maven.plugins.shade.resource.AppendingTransformer">
                  <resource>META-INF/dubbo/internal/org.apache.dubbo.common.extension.ExtensionInjector</resource>
                </transformer>
                <transformer implementation="org.apache.maven.plugins.shade.resource.AppendingTransformer">
                  <resource>META-INF/dubbo/internal/org.apache.dubbo.common.extension.ExtensionLoader</resource>
                </transformer>
                <transformer implementation="org.apache.maven.plugins.shade.resource.AppendingTransformer">
                  <resource>META-INF/dubbo/internal/org.apache.dubbo.common.infra.InfraAdapter</resource>
                </transformer>
                <transformer implementation="org.apache.maven.plugins.shade.resource.AppendingTransformer">
                  <resource>META-INF/dubbo/internal/org.apache.dubbo.common.lang.ShutdownHookCallback</resource>
                </transformer>
                <transformer implementation="org.apache.maven.plugins.shade.resource.AppendingTransformer">
                  <resource>META-INF/dubbo/internal/org.apache.dubbo.common.logger.LoggerAdapter</resource>
                </transformer>
                <transformer implementation="org.apache.maven.plugins.shade.resource.AppendingTransformer">
                  <resource>META-INF/dubbo/internal/org.apache.dubbo.common.serialize.MultipleSerialization</resource>
                </transformer>
                <transformer implementation="org.apache.maven.plugins.shade.resource.AppendingTransformer">
                  <resource>META-INF/dubbo/internal/org.apache.dubbo.common.serialize.Serialization</resource>
                </transformer>
                <transformer implementation="org.apache.maven.plugins.shade.resource.AppendingTransformer">
                  <resource>META-INF/dubbo/internal/org.apache.dubbo.common.status.StatusChecker</resource>
                </transformer>
                <transformer implementation="org.apache.maven.plugins.shade.resource.AppendingTransformer">
                  <resource>META-INF/dubbo/internal/org.apache.dubbo.common.status.reporter.FrameworkStatusReporter</resource>
                </transformer>
                <transformer implementation="org.apache.maven.plugins.shade.resource.AppendingTransformer">
                  <resource>META-INF/dubbo/internal/org.apache.dubbo.common.store.DataStore</resource>
                </transformer>
                <transformer implementation="org.apache.maven.plugins.shade.resource.AppendingTransformer">
                  <resource>META-INF/dubbo/internal/org.apache.dubbo.common.threadpool.ThreadPool</resource>
                </transformer>
                <transformer implementation="org.apache.maven.plugins.shade.resource.AppendingTransformer">
                  <resource>META-INF/dubbo/internal/org.apache.dubbo.common.threadpool.manager.ExecutorRepository</resource>
                </transformer>
                <transformer implementation="org.apache.maven.plugins.shade.resource.AppendingTransformer">
                  <resource>META-INF/dubbo/internal/org.apache.dubbo.common.url.component.param.DynamicParamSource</resource>
                </transformer>
                <transformer implementation="org.apache.maven.plugins.shade.resource.AppendingTransformer">
                  <resource>META-INF/dubbo/internal/org.apache.dubbo.config.ConfigInitializer</resource>
                </transformer>
                <transformer implementation="org.apache.maven.plugins.shade.resource.AppendingTransformer">
                  <resource>META-INF/dubbo/internal/org.apache.dubbo.config.ConfigPostProcessor</resource>
                </transformer>
                <transformer implementation="org.apache.maven.plugins.shade.resource.AppendingTransformer">
                  <resource>META-INF/dubbo/internal/org.apache.dubbo.config.ServiceListener</resource>
                </transformer>
                <transformer implementation="org.apache.maven.plugins.shade.resource.AppendingTransformer">
                  <resource>META-INF/dubbo/internal/org.apache.dubbo.config.bootstrap.DubboBootstrapStartStopListener</resource>
                </transformer>
                <transformer implementation="org.apache.maven.plugins.shade.resource.AppendingTransformer">
                  <resource>META-INF/dubbo/internal/org.apache.dubbo.config.spring.context.DubboSpringInitCustomizer</resource>
                </transformer>
                <transformer implementation="org.apache.maven.plugins.shade.resource.AppendingTransformer">
                  <resource>META-INF/dubbo/internal/org.apache.dubbo.config.spring.extension.SpringExtensionInjector</resource>
                </transformer>
                <transformer implementation="org.apache.maven.plugins.shade.resource.AppendingTransformer">
                  <resource>META-INF/dubbo/internal/org.apache.dubbo.metadata.MetadataParamsFilter</resource>
                </transformer>
                <transformer implementation="org.apache.maven.plugins.shade.resource.AppendingTransformer">
                  <resource>META-INF/dubbo/internal/org.apache.dubbo.metadata.ServiceNameMapping</resource>
                </transformer>
                <transformer implementation="org.apache.maven.plugins.shade.resource.AppendingTransformer">
                  <resource>META-INF/dubbo/internal/org.apache.dubbo.metadata.annotation.processing.builder.TypeBuilder</resource>
                </transformer>
                <transformer implementation="org.apache.maven.plugins.shade.resource.AppendingTransformer">
                  <resource>META-INF/dubbo/internal/org.apache.dubbo.metadata.annotation.processing.rest.AnnotatedMethodParameterProcessor</resource>
                </transformer>
                <transformer implementation="org.apache.maven.plugins.shade.resource.AppendingTransformer">
                  <resource>META-INF/dubbo/internal/org.apache.dubbo.metadata.annotation.processing.rest.ServiceRestMetadataResolver</resource>
                </transformer>
                <transformer implementation="org.apache.maven.plugins.shade.resource.AppendingTransformer">
                  <resource>META-INF/dubbo/internal/org.apache.dubbo.metadata.definition.builder.TypeBuilder</resource>
                </transformer>
                <transformer implementation="org.apache.maven.plugins.shade.resource.AppendingTransformer">
                  <resource>META-INF/dubbo/internal/org.apache.dubbo.metadata.report.MetadataReportFactory</resource>
                </transformer>
                <transformer implementation="org.apache.maven.plugins.shade.resource.AppendingTransformer">
                  <resource>META-INF/dubbo/internal/org.apache.dubbo.metadata.rest.AnnotatedMethodParameterProcessor</resource>
                </transformer>
                <transformer implementation="org.apache.maven.plugins.shade.resource.AppendingTransformer">
                  <resource>META-INF/dubbo/internal/org.apache.dubbo.metadata.rest.ServiceRestMetadataReader</resource>
                </transformer>
                <transformer implementation="org.apache.maven.plugins.shade.resource.AppendingTransformer">
                  <resource>META-INF/dubbo/internal/org.apache.dubbo.monitor.MonitorFactory</resource>
                </transformer>
                <transformer implementation="org.apache.maven.plugins.shade.resource.AppendingTransformer">
                  <resource>META-INF/dubbo/internal/org.apache.dubbo.qos.api.BaseCommand</resource>
                </transformer>
                <transformer implementation="org.apache.maven.plugins.shade.resource.AppendingTransformer">
                  <resource>META-INF/dubbo/internal/org.apache.dubbo.qos.probe.LivenessProbe</resource>
                </transformer>
                <transformer implementation="org.apache.maven.plugins.shade.resource.AppendingTransformer">
                  <resource>META-INF/dubbo/internal/org.apache.dubbo.qos.probe.ReadinessProbe</resource>
                </transformer>
                <transformer implementation="org.apache.maven.plugins.shade.resource.AppendingTransformer">
                  <resource>META-INF/dubbo/internal/org.apache.dubbo.qos.probe.StartupProbe</resource>
                </transformer>
                <transformer implementation="org.apache.maven.plugins.shade.resource.AppendingTransformer">
                  <resource>META-INF/dubbo/internal/org.apache.dubbo.qos.permission.PermissionChecker</resource>
                </transformer>

                <transformer implementation="org.apache.maven.plugins.shade.resource.AppendingTransformer">
                  <resource>META-INF/dubbo/internal/org.apache.dubbo.rpc.PenetrateAttachmentSelector</resource>
                </transformer>

                <transformer implementation="org.apache.maven.plugins.shade.resource.AppendingTransformer">
                  <resource>META-INF/dubbo/internal/org.apache.dubbo.registry.AddressListener</resource>
                </transformer>
                <transformer implementation="org.apache.maven.plugins.shade.resource.AppendingTransformer">
                  <resource>META-INF/dubbo/internal/org.apache.dubbo.registry.ProviderFirstParams</resource>
                </transformer>
                <transformer implementation="org.apache.maven.plugins.shade.resource.AppendingTransformer">
                  <resource>META-INF/dubbo/internal/org.apache.dubbo.registry.RegistryFactory</resource>
                </transformer>
                <transformer implementation="org.apache.maven.plugins.shade.resource.AppendingTransformer">
                  <resource>META-INF/dubbo/internal/org.apache.dubbo.registry.RegistryServiceListener</resource>
                </transformer>
                <transformer implementation="org.apache.maven.plugins.shade.resource.AppendingTransformer">
                  <resource>META-INF/dubbo/internal/org.apache.dubbo.registry.client.RegistryClusterIdentifier</resource>
                </transformer>
                <transformer implementation="org.apache.maven.plugins.shade.resource.AppendingTransformer">
                  <resource>META-INF/dubbo/internal/org.apache.dubbo.registry.client.ServiceDiscoveryFactory</resource>
                </transformer>
                <transformer implementation="org.apache.maven.plugins.shade.resource.AppendingTransformer">
                  <resource>META-INF/dubbo/internal/org.apache.dubbo.registry.client.ServiceInstanceCustomizer</resource>
                </transformer>
                <transformer implementation="org.apache.maven.plugins.shade.resource.AppendingTransformer">
                  <resource>META-INF/dubbo/internal/org.apache.dubbo.registry.client.metadata.MetadataServiceURLBuilder</resource>
                </transformer>
                <transformer implementation="org.apache.maven.plugins.shade.resource.AppendingTransformer">
                  <resource>META-INF/dubbo/internal/org.apache.dubbo.common.ssl.CertProvider</resource>
                </transformer>
                <transformer implementation="org.apache.maven.plugins.shade.resource.AppendingTransformer">
                  <resource>META-INF/dubbo/internal/org.apache.dubbo.registry.client.migration.MigrationAddressComparator</resource>
                </transformer>
                <transformer implementation="org.apache.maven.plugins.shade.resource.AppendingTransformer">
                  <resource>META-INF/dubbo/internal/org.apache.dubbo.registry.client.migration.PreMigratingConditionChecker</resource>
                </transformer>
                <transformer implementation="org.apache.maven.plugins.shade.resource.AppendingTransformer">
                  <resource>META-INF/dubbo/internal/org.apache.dubbo.registry.integration.RegistryProtocolListener</resource>
                </transformer>
                <transformer implementation="org.apache.maven.plugins.shade.resource.AppendingTransformer">
                  <resource>META-INF/dubbo/internal/org.apache.dubbo.rpc.protocol.rest.filter.RestResponseInterceptor</resource>
                </transformer>
                <transformer implementation="org.apache.maven.plugins.shade.resource.AppendingTransformer">
                  <resource>META-INF/dubbo/internal/org.apache.dubbo.rpc.protocol.rest.filter.RestRequestFilter</resource>
                </transformer>
                <transformer implementation="org.apache.maven.plugins.shade.resource.AppendingTransformer">
                  <resource>META-INF/dubbo/internal/org.apache.dubbo.rpc.protocol.rest.filter.RestResponseFilter</resource>
                </transformer>
                <transformer implementation="org.apache.maven.plugins.shade.resource.AppendingTransformer">
                  <resource>META-INF/dubbo/internal/org.apache.dubbo.metadata.rest.NoAnnotatedParameterRequestTagProcessor</resource>
                </transformer>
                <transformer implementation="org.apache.maven.plugins.shade.resource.AppendingTransformer">
                  <resource>META-INF/dubbo/internal/org.apache.dubbo.rpc.protocol.rest.message.HttpMessageCodec</resource>
                </transformer>
                <transformer implementation="org.apache.maven.plugins.shade.resource.AppendingTransformer">
                  <resource>META-INF/dubbo/internal/org.apache.dubbo.rpc.protocol.rest.annotation.consumer.HttpConnectionPreBuildIntercept</resource>
                </transformer>
                <transformer implementation="org.apache.maven.plugins.shade.resource.AppendingTransformer">
                  <resource>META-INF/dubbo/internal/org.apache.dubbo.rpc.protocol.rest.annotation.param.parse.consumer.BaseConsumerParamParser</resource>
                </transformer>
                <transformer implementation="org.apache.maven.plugins.shade.resource.AppendingTransformer">
                  <resource>META-INF/dubbo/internal/org.apache.dubbo.remoting.http.factory.RestClientFactory</resource>
                </transformer>
                <transformer implementation="org.apache.maven.plugins.shade.resource.AppendingTransformer">
                  <resource>META-INF/dubbo/internal/org.apache.dubbo.remoting.ChannelHandler</resource>
                </transformer>
                <transformer implementation="org.apache.maven.plugins.shade.resource.AppendingTransformer">
                  <resource>META-INF/dubbo/internal/org.apache.dubbo.remoting.Codec</resource>
                </transformer>
                <transformer implementation="org.apache.maven.plugins.shade.resource.AppendingTransformer">
                  <resource>META-INF/dubbo/internal/org.apache.dubbo.remoting.Codec2</resource>
                </transformer>
                <transformer implementation="org.apache.maven.plugins.shade.resource.AppendingTransformer">
                  <resource>META-INF/dubbo/internal/org.apache.dubbo.remoting.Dispatcher</resource>
                </transformer>
                <transformer implementation="org.apache.maven.plugins.shade.resource.AppendingTransformer">
                  <resource>META-INF/dubbo/internal/org.apache.dubbo.remoting.Transporter</resource>
                </transformer>
                <transformer implementation="org.apache.maven.plugins.shade.resource.AppendingTransformer">
                  <resource>META-INF/dubbo/internal/org.apache.dubbo.rpc.protocol.dubbo.ByteAccessor</resource>
                </transformer>
                <transformer implementation="org.apache.maven.plugins.shade.resource.AppendingTransformer">
                  <resource>META-INF/dubbo/internal/org.apache.dubbo.remoting.api.pu.PortUnificationTransporter</resource>
                </transformer>
                <transformer implementation="org.apache.maven.plugins.shade.resource.AppendingTransformer">
                  <resource>META-INF/dubbo/internal/org.apache.dubbo.remoting.api.connection.ConnectionManager</resource>
                </transformer>
                <transformer implementation="org.apache.maven.plugins.shade.resource.AppendingTransformer">
                  <resource>META-INF/dubbo/internal/org.apache.dubbo.remoting.api.WireProtocol</resource>
                </transformer>
                <transformer implementation="org.apache.maven.plugins.shade.resource.AppendingTransformer">
                  <resource>META-INF/dubbo/internal/org.apache.dubbo.remoting.exchange.Exchanger</resource>
                </transformer>
                <transformer implementation="org.apache.maven.plugins.shade.resource.AppendingTransformer">
                  <resource>META-INF/dubbo/internal/org.apache.dubbo.remoting.http.HttpBinder</resource>
                </transformer>
                <transformer implementation="org.apache.maven.plugins.shade.resource.AppendingTransformer">
                  <resource>META-INF/dubbo/internal/org.apache.dubbo.remoting.http12.message.HttpMessageEncoderFactory</resource>
                </transformer>
                <transformer implementation="org.apache.maven.plugins.shade.resource.AppendingTransformer">
                  <resource>META-INF/dubbo/internal/org.apache.dubbo.remoting.http12.message.HttpMessageDecoderFactory</resource>
                </transformer>
                <transformer implementation="org.apache.maven.plugins.shade.resource.AppendingTransformer">
                  <resource>META-INF/dubbo/internal/org.apache.dubbo.remoting.http12.h2.Http2ServerTransportListenerFactory</resource>
                </transformer>
                <transformer implementation="org.apache.maven.plugins.shade.resource.AppendingTransformer">
                  <resource>META-INF/dubbo/internal/org.apache.dubbo.remoting.http12.h1.Http1ServerTransportListenerFactory</resource>
                </transformer>
                <transformer implementation="org.apache.maven.plugins.shade.resource.AppendingTransformer">
                  <resource>META-INF/dubbo/internal/org.apache.dubbo.remoting.telnet.TelnetHandler</resource>
                </transformer>
                <transformer implementation="org.apache.maven.plugins.shade.resource.AppendingTransformer">
                  <resource>META-INF/dubbo/internal/org.apache.dubbo.remoting.zookeeper.ZookeeperTransporter</resource>
                </transformer>
                <transformer implementation="org.apache.maven.plugins.shade.resource.AppendingTransformer">
                  <resource>META-INF/dubbo/internal/org.apache.dubbo.rpc.ExporterListener</resource>
                </transformer>
                <transformer implementation="org.apache.maven.plugins.shade.resource.AppendingTransformer">
                  <resource>META-INF/dubbo/internal/org.apache.dubbo.rpc.Filter</resource>
                </transformer>
                <transformer implementation="org.apache.maven.plugins.shade.resource.AppendingTransformer">
                  <resource>META-INF/dubbo/internal/org.apache.dubbo.rpc.HeaderFilter</resource>
                </transformer>
                <transformer implementation="org.apache.maven.plugins.shade.resource.AppendingTransformer">
                  <resource>META-INF/dubbo/internal/org.apache.dubbo.rpc.InvokerListener</resource>
                </transformer>
                <transformer implementation="org.apache.maven.plugins.shade.resource.AppendingTransformer">
                  <resource>META-INF/dubbo/internal/org.apache.dubbo.rpc.PenetrateAttachmentSelector</resource>
                </transformer>
                <transformer implementation="org.apache.maven.plugins.shade.resource.AppendingTransformer">
                  <resource>META-INF/dubbo/internal/org.apache.dubbo.rpc.Protocol</resource>
                </transformer>
                <transformer implementation="org.apache.maven.plugins.shade.resource.AppendingTransformer">
                  <resource>META-INF/dubbo/internal/org.apache.dubbo.rpc.ProxyFactory</resource>
                </transformer>
                <transformer implementation="org.apache.maven.plugins.shade.resource.AppendingTransformer">
                  <resource>META-INF/dubbo/internal/org.apache.dubbo.rpc.ZoneDetector</resource>
                </transformer>
                <transformer implementation="org.apache.maven.plugins.shade.resource.AppendingTransformer">
                  <resource>META-INF/dubbo/internal/org.apache.dubbo.rpc.cluster.Cluster</resource>
                </transformer>
                <transformer implementation="org.apache.maven.plugins.shade.resource.AppendingTransformer">
                  <resource>META-INF/dubbo/internal/org.apache.dubbo.rpc.cluster.ConfiguratorFactory</resource>
                </transformer>
                <transformer implementation="org.apache.maven.plugins.shade.resource.AppendingTransformer">
                  <resource>META-INF/dubbo/internal/org.apache.dubbo.rpc.cluster.LoadBalance</resource>
                </transformer>
                <transformer implementation="org.apache.maven.plugins.shade.resource.AppendingTransformer">
                  <resource>META-INF/dubbo/internal/org.apache.dubbo.rpc.cluster.Merger</resource>
                </transformer>
                <transformer implementation="org.apache.maven.plugins.shade.resource.AppendingTransformer">
                  <resource>META-INF/dubbo/internal/org.apache.dubbo.rpc.cluster.ProviderURLMergeProcessor</resource>
                </transformer>
                <transformer implementation="org.apache.maven.plugins.shade.resource.AppendingTransformer">
                  <resource>META-INF/dubbo/internal/org.apache.dubbo.rpc.cluster.RouterFactory</resource>
                </transformer>
                <transformer implementation="org.apache.maven.plugins.shade.resource.AppendingTransformer">
                  <resource>META-INF/dubbo/internal/org.apache.dubbo.rpc.cluster.RuleConverter</resource>
                </transformer>
                <transformer implementation="org.apache.maven.plugins.shade.resource.AppendingTransformer">
                  <resource>META-INF/dubbo/internal/org.apache.dubbo.rpc.cluster.filter.ClusterFilter</resource>
                </transformer>
                <transformer implementation="org.apache.maven.plugins.shade.resource.AppendingTransformer">
                  <resource>META-INF/dubbo/internal/org.apache.dubbo.rpc.cluster.filter.FilterChainBuilder</resource>
                </transformer>
                <transformer implementation="org.apache.maven.plugins.shade.resource.AppendingTransformer">
                  <resource>META-INF/dubbo/internal/org.apache.dubbo.rpc.cluster.filter.InvocationInterceptorBuilder</resource>
                </transformer>
                <transformer implementation="org.apache.maven.plugins.shade.resource.AppendingTransformer">
                  <resource>META-INF/dubbo/internal/org.apache.dubbo.rpc.cluster.governance.GovernanceRuleRepository</resource>
                </transformer>
                <transformer implementation="org.apache.maven.plugins.shade.resource.AppendingTransformer">
                  <resource>META-INF/dubbo/internal/org.apache.dubbo.rpc.cluster.interceptor.ClusterInterceptor</resource>
                </transformer>
                <transformer implementation="org.apache.maven.plugins.shade.resource.AppendingTransformer">
                  <resource>META-INF/dubbo/internal/org.apache.dubbo.rpc.cluster.router.mesh.route.MeshEnvListenerFactory</resource>
                </transformer>
                <transformer implementation="org.apache.maven.plugins.shade.resource.AppendingTransformer">
                  <resource>META-INF/dubbo/internal/org.apache.dubbo.rpc.cluster.router.state.StateRouterFactory</resource>
                </transformer>
                <transformer implementation="org.apache.maven.plugins.shade.resource.AppendingTransformer">
                  <resource>META-INF/dubbo/internal/org.apache.dubbo.rpc.cluster.router.condition.matcher.pattern.ValuePattern</resource>
                </transformer>
                <transformer implementation="org.apache.maven.plugins.shade.resource.AppendingTransformer">
                  <resource>META-INF/dubbo/internal/org.apache.dubbo.rpc.cluster.router.condition.matcher.ConditionMatcherFactory</resource>
                </transformer>
                <transformer implementation="org.apache.maven.plugins.shade.resource.AppendingTransformer">
                  <resource>META-INF/dubbo/internal/org.apache.dubbo.rpc.model.ApplicationInitListener</resource>
                </transformer>
                <transformer implementation="org.apache.maven.plugins.shade.resource.AppendingTransformer">
                  <resource>META-INF/dubbo/internal/org.apache.dubbo.rpc.model.BuiltinServiceDetector</resource>
                </transformer>
                <transformer implementation="org.apache.maven.plugins.shade.resource.AppendingTransformer">
                  <resource>META-INF/dubbo/internal/org.apache.dubbo.rpc.model.ScopeModelInitializer</resource>
                </transformer>
                <transformer implementation="org.apache.maven.plugins.shade.resource.AppendingTransformer">
                  <resource>META-INF/dubbo/internal/org.apache.dubbo.rpc.protocol.injvm.ParamDeepCopyUtil</resource>
                </transformer>
                <transformer implementation="org.apache.maven.plugins.shade.resource.AppendingTransformer">
                  <resource>META-INF/dubbo/internal/org.apache.dubbo.rpc.PathResolver</resource>
                </transformer>
                <transformer implementation="org.apache.maven.plugins.shade.resource.AppendingTransformer">
                  <resource>META-INF/dubbo/internal/org.apache.dubbo.validation.Validation</resource>
                </transformer>
                <transformer implementation="org.apache.maven.plugins.shade.resource.AppendingTransformer">
                  <resource>META-INF/dubbo/internal/org.apache.dubbo.registry.client.metadata.ServiceInstanceNotificationCustomizer</resource>
                </transformer>
                <transformer implementation="org.apache.maven.plugins.shade.resource.AppendingTransformer">
                  <resource>META-INF/dubbo/internal/org.apache.dubbo.rpc.protocol.tri.compressor.Compressor</resource>
                </transformer>
                <transformer implementation="org.apache.maven.plugins.shade.resource.AppendingTransformer">
                  <resource>META-INF/dubbo/internal/org.apache.dubbo.rpc.protocol.tri.compressor.DeCompressor</resource>
                </transformer>
                <transformer implementation="org.apache.maven.plugins.shade.resource.AppendingTransformer">
                  <resource>META-INF/dubbo/internal/org.apache.dubbo.metrics.service.MetricsService</resource>
                </transformer>
                <transformer implementation="org.apache.maven.plugins.shade.resource.AppendingTransformer">
                  <resource>META-INF/dubbo/internal/org.apache.dubbo.metrics.service.MetricsServiceExporter</resource>
                </transformer>
                <transformer implementation="org.apache.maven.plugins.shade.resource.AppendingTransformer">
                  <resource>META-INF/dubbo/internal/org.apache.dubbo.metrics.report.MetricsReporterFactory</resource>
                </transformer>
                <transformer implementation="org.apache.maven.plugins.shade.resource.AppendingTransformer">
                  <resource>META-INF/dubbo/internal/org.apache.dubbo.common.threadpool.event.ThreadPoolExhaustedListener</resource>
                </transformer>
                <transformer implementation="org.apache.maven.plugins.shade.resource.AppendingTransformer">
                  <resource>META-INF/dubbo/internal/org.apache.dubbo.remoting.api.pu.PortUnificationTransporter</resource>
                </transformer>
                <transformer implementation="org.apache.maven.plugins.shade.resource.AppendingTransformer">
                  <resource>META-INF/dubbo/internal/org.apache.dubbo.rpc.cluster.router.mesh.util.TracingContextProvider</resource>
                </transformer>
                <transformer implementation="org.apache.maven.plugins.shade.resource.AppendingTransformer">
                  <resource>META-INF/dubbo/internal/org.apache.dubbo.metadata.rest.ServiceRestMetadataResolver</resource>
                </transformer>
                <transformer implementation="org.apache.maven.plugins.shade.resource.AppendingTransformer">
                  <resource>META-INF/dubbo/internal/org.apache.dubbo.rpc.executor.IsolationExecutorSupportFactory</resource>
                </transformer>
                <transformer implementation="org.apache.maven.plugins.shade.resource.AppendingTransformer">
                  <resource>META-INF/dubbo/internal/org.apache.dubbo.metrics.collector.MetricsCollector</resource>
                </transformer>

                <transformer implementation="org.apache.maven.plugins.shade.resource.AppendingTransformer">
                  <resource>META-INF/dubbo/internal/org.apache.dubbo.spring.security.jackson.ObjectMapperCodecCustomer</resource>
                </transformer>

                <transformer implementation="org.apache.maven.plugins.shade.resource.AppendingTransformer">
                  <resource>META-INF/dubbo/internal/org.apache.dubbo.rpc.protocol.rest.annotation.param.parse.provider.BaseProviderParamParser</resource>
                </transformer>

                <transformer implementation="org.apache.maven.plugins.shade.resource.AppendingTransformer">
                  <resource>META-INF/dubbo/internal/org.apache.dubbo.rpc.model.PackableMethodFactory</resource>
                </transformer>
<<<<<<< HEAD
                <transformer implementation="org.apache.maven.plugins.shade.resource.AppendingTransformer">
                  <resource>META-INF/dubbo/internal/org.apache.dubbo.aot.api.ReflectionTypeDescriberRegistrar</resource>
                </transformer>

                <transformer implementation="org.apache.maven.plugins.shade.resource.AppendingTransformer">
                  <resource>META-INF/dubbo/internal/org.apache.dubbo.aot.api.ProxyDescriberRegistrar</resource>
                </transformer>

                <transformer implementation="org.apache.maven.plugins.shade.resource.AppendingTransformer">
                  <resource>META-INF/dubbo/internal/org.apache.dubbo.aot.api.ResourceDescriberRegistrar</resource>
                </transformer>

                <transformer implementation="org.apache.maven.plugins.shade.resource.AppendingTransformer">
                  <resource>META-INF/dubbo/internal/org.apache.dubbo.common.json.JsonUtil</resource>
                </transformer>

                <transformer implementation="org.apache.maven.plugins.shade.resource.AppendingTransformer">
                  <resource>META-INF/dubbo/internal/org.apache.dubbo.config.CommonConfigPostProcessor</resource>
=======

                <transformer implementation="org.apache.maven.plugins.shade.resource.AppendingTransformer">
                  <resource>META-INF/dubbo/internal/org.apache.dubbo.registry.integration.ServiceURLCustomizer</resource>
>>>>>>> 745ba45e
                </transformer>
              </transformers>
              <filters>
                <filter>
                  <artifact>org.apache.dubbo:dubbo</artifact>
                  <excludes>
                    <!-- These following two line is optional, it can remove some warn log -->
                    <exclude>com/**</exclude>
                    <exclude>org/**</exclude>
                    <!-- This one is required -->
                    <exclude>META-INF/dubbo/**</exclude>
                  </excludes>
                </filter>
              </filters>
            </configuration>
          </execution>
        </executions>
      </plugin>
    </plugins>
  </build>

  <profiles>
    <profile>
      <id>release</id>
      <build>
        <plugins>
          <plugin>
            <groupId>org.apache.maven.plugins</groupId>
            <artifactId>maven-javadoc-plugin</artifactId>
            <version>${maven_javadoc_version}</version>
            <configuration>
              <includeDependencySources>true</includeDependencySources>
              <dependencySourceIncludes>
                <dependencySourceInclude>org.apache.dubbo:dubbo-*</dependencySourceInclude>
              </dependencySourceIncludes>
              <show>public</show>
              <charset>UTF-8</charset>
              <encoding>UTF-8</encoding>
              <docencoding>UTF-8</docencoding>
              <links>
                <link>http://docs.oracle.com/javase/7/docs/api</link>
              </links>
            </configuration>
            <executions>
              <execution>
                <id>attach-javadoc</id>
                <goals>
                  <goal>jar</goal>
                </goals>
                <configuration>
                  <doclint>none</doclint>
                </configuration>
              </execution>
            </executions>
          </plugin>
        </plugins>
      </build>
    </profile>
  </profiles>
</project><|MERGE_RESOLUTION|>--- conflicted
+++ resolved
@@ -952,7 +952,6 @@
                 <transformer implementation="org.apache.maven.plugins.shade.resource.AppendingTransformer">
                   <resource>META-INF/dubbo/internal/org.apache.dubbo.rpc.model.PackableMethodFactory</resource>
                 </transformer>
-<<<<<<< HEAD
                 <transformer implementation="org.apache.maven.plugins.shade.resource.AppendingTransformer">
                   <resource>META-INF/dubbo/internal/org.apache.dubbo.aot.api.ReflectionTypeDescriberRegistrar</resource>
                 </transformer>
@@ -971,11 +970,10 @@
 
                 <transformer implementation="org.apache.maven.plugins.shade.resource.AppendingTransformer">
                   <resource>META-INF/dubbo/internal/org.apache.dubbo.config.CommonConfigPostProcessor</resource>
-=======
+                </transformer>
 
                 <transformer implementation="org.apache.maven.plugins.shade.resource.AppendingTransformer">
                   <resource>META-INF/dubbo/internal/org.apache.dubbo.registry.integration.ServiceURLCustomizer</resource>
->>>>>>> 745ba45e
                 </transformer>
               </transformers>
               <filters>
