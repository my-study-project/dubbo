/*
 * Licensed to the Apache Software Foundation (ASF) under one or more
 * contributor license agreements.  See the NOTICE file distributed with
 * this work for additional information regarding copyright ownership.
 * The ASF licenses this file to You under the Apache License, Version 2.0
 * (the "License"); you may not use this file except in compliance with
 * the License.  You may obtain a copy of the License at
 *
 *     http://www.apache.org/licenses/LICENSE-2.0
 *
 * Unless required by applicable law or agreed to in writing, software
 * distributed under the License is distributed on an "AS IS" BASIS,
 * WITHOUT WARRANTIES OR CONDITIONS OF ANY KIND, either express or implied.
 * See the License for the specific language governing permissions and
 * limitations under the License.
 */

package org.apache.dubbo.metrics.collector.sample;

<<<<<<< HEAD
=======
import org.apache.dubbo.common.utils.ConcurrentHashSet;
>>>>>>> b2e081e5
import org.apache.dubbo.metrics.collector.DefaultMetricsCollector;
import org.apache.dubbo.metrics.model.MetricsCategory;
import org.apache.dubbo.metrics.model.ThreadPoolRejectMetric;
import org.apache.dubbo.metrics.model.key.MetricsKey;
import org.apache.dubbo.metrics.model.sample.GaugeMetricSample;
import org.apache.dubbo.metrics.model.sample.MetricSample;

<<<<<<< HEAD
import java.util.concurrent.atomic.AtomicLong;
=======
import java.util.ArrayList;
import java.util.List;
import java.util.Set;
import java.util.concurrent.atomic.AtomicBoolean;
import java.util.concurrent.atomic.AtomicLong;
import java.util.function.ToDoubleFunction;

import static org.apache.dubbo.metrics.model.MetricsCategory.THREAD_POOL;
>>>>>>> b2e081e5

import static org.apache.dubbo.metrics.model.MetricsCategory.THREAD_POOL;

public class ThreadRejectMetricsCountSampler extends MetricsNameCountSampler<String, String, ThreadPoolRejectMetric> {

<<<<<<< HEAD
    public ThreadRejectMetricsCountSampler(DefaultMetricsCollector collector) {
        super(collector, THREAD_POOL,MetricsKey.THREAD_POOL_THREAD_REJECT_COUNT);
=======
    private final Set<String> metricNames = new ConcurrentHashSet<>();
    private final AtomicBoolean samplesChanged = new AtomicBoolean(true);

    public ThreadRejectMetricsCountSampler(DefaultMetricsCollector collector) {
        this.collector = collector;
        this.collector.addSampler(this);
    }

    public void addMetricName(String name){
        this.metricNames.add(name);
        this.initMetricsCounter(name,name);
        samplesChanged.set(true);
>>>>>>> b2e081e5
    }

    @Override
    protected MetricSample provideMetricsSample(ThreadPoolRejectMetric metric, AtomicLong count, MetricsKey metricsKey, MetricsCategory metricsCategory) {
        return new GaugeMetricSample<>(
            metricsKey.getNameByType(metric.getThreadPoolName()),
            metricsKey.getDescription(),
            metric.getTags(),
            metricsCategory,
            count,
            AtomicLong::get);
    }

    @Override
    protected void countConfigure(MetricsCountSampleConfigurer<String, String, ThreadPoolRejectMetric> sampleConfigure) {
        sampleConfigure.configureMetrics(configure -> new ThreadPoolRejectMetric(collector.getApplicationName(),configure.getSource()));
    }

    @Override
    public boolean calSamplesChanged() {
        // CAS to get and reset the flag in an atomic operation
        return samplesChanged.compareAndSet(true, false);
    }
}<|MERGE_RESOLUTION|>--- conflicted
+++ resolved
@@ -17,51 +17,26 @@
 
 package org.apache.dubbo.metrics.collector.sample;
 
-<<<<<<< HEAD
-=======
-import org.apache.dubbo.common.utils.ConcurrentHashSet;
->>>>>>> b2e081e5
 import org.apache.dubbo.metrics.collector.DefaultMetricsCollector;
 import org.apache.dubbo.metrics.model.MetricsCategory;
 import org.apache.dubbo.metrics.model.ThreadPoolRejectMetric;
 import org.apache.dubbo.metrics.model.key.MetricsKey;
 import org.apache.dubbo.metrics.model.sample.GaugeMetricSample;
 import org.apache.dubbo.metrics.model.sample.MetricSample;
-
-<<<<<<< HEAD
-import java.util.concurrent.atomic.AtomicLong;
-=======
 import java.util.ArrayList;
 import java.util.List;
 import java.util.Set;
 import java.util.concurrent.atomic.AtomicBoolean;
 import java.util.concurrent.atomic.AtomicLong;
-import java.util.function.ToDoubleFunction;
-
-import static org.apache.dubbo.metrics.model.MetricsCategory.THREAD_POOL;
->>>>>>> b2e081e5
 
 import static org.apache.dubbo.metrics.model.MetricsCategory.THREAD_POOL;
 
 public class ThreadRejectMetricsCountSampler extends MetricsNameCountSampler<String, String, ThreadPoolRejectMetric> {
 
-<<<<<<< HEAD
-    public ThreadRejectMetricsCountSampler(DefaultMetricsCollector collector) {
-        super(collector, THREAD_POOL,MetricsKey.THREAD_POOL_THREAD_REJECT_COUNT);
-=======
-    private final Set<String> metricNames = new ConcurrentHashSet<>();
     private final AtomicBoolean samplesChanged = new AtomicBoolean(true);
 
     public ThreadRejectMetricsCountSampler(DefaultMetricsCollector collector) {
-        this.collector = collector;
-        this.collector.addSampler(this);
-    }
-
-    public void addMetricName(String name){
-        this.metricNames.add(name);
-        this.initMetricsCounter(name,name);
-        samplesChanged.set(true);
->>>>>>> b2e081e5
+        super(collector, THREAD_POOL,MetricsKey.THREAD_POOL_THREAD_REJECT_COUNT);
     }
 
     @Override
