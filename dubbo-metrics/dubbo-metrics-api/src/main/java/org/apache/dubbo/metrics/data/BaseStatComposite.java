/*
 * Licensed to the Apache Software Foundation (ASF) under one or more
 * contributor license agreements.  See the NOTICE file distributed with
 * this work for additional information regarding copyright ownership.
 * The ASF licenses this file to You under the Apache License, Version 2.0
 * (the "License"); you may not use this file except in compliance with
 * the License.  You may obtain a copy of the License at
 *
 *     http://www.apache.org/licenses/LICENSE-2.0
 *
 * Unless required by applicable law or agreed to in writing, software
 * distributed under the License is distributed on an "AS IS" BASIS,
 * WITHOUT WARRANTIES OR CONDITIONS OF ANY KIND, either express or implied.
 * See the License for the specific language governing permissions and
 * limitations under the License.
 */

package org.apache.dubbo.metrics.data;

import org.apache.dubbo.metrics.collector.MetricsCollector;
import org.apache.dubbo.metrics.model.ApplicationMetric;
import org.apache.dubbo.metrics.model.MethodMetric;
import org.apache.dubbo.metrics.model.MetricsCategory;
import org.apache.dubbo.metrics.model.ServiceKeyMetric;
import org.apache.dubbo.metrics.model.key.MetricsKey;
import org.apache.dubbo.metrics.model.key.MetricsKeyWrapper;
import org.apache.dubbo.metrics.model.sample.MetricSample;
import org.apache.dubbo.metrics.report.MetricsExport;
import org.apache.dubbo.rpc.Invocation;
import org.apache.dubbo.rpc.model.ApplicationModel;

import java.util.ArrayList;
import java.util.List;
import java.util.Map;


/**
 * As a data aggregator, use internal data containers calculates and classifies
 * the registry data collected by {@link MetricsCollector MetricsCollector}, and
 * provides an {@link MetricsExport MetricsExport} interface for exporting standard output formats.
 */
public abstract class BaseStatComposite implements MetricsExport {

    private ApplicationStatComposite applicationStatComposite;
    private ServiceStatComposite serviceStatComposite;

    private MethodStatComposite methodStatComposite;
    private RtStatComposite rtStatComposite;


    public BaseStatComposite(ApplicationModel applicationModel) {
        init(new ApplicationStatComposite(applicationModel));
        init(new ServiceStatComposite(applicationModel));
        init(new MethodStatComposite(applicationModel));
        init(new RtStatComposite(applicationModel));
    }


    protected void init(ApplicationStatComposite applicationStatComposite) {
        this.applicationStatComposite = applicationStatComposite;
    }

    protected void init(ServiceStatComposite serviceStatComposite) {
        this.serviceStatComposite = serviceStatComposite;
    }

    protected void init(MethodStatComposite methodStatComposite) {
        this.methodStatComposite = methodStatComposite;
    }

    protected void init(RtStatComposite rtStatComposite) {
        this.rtStatComposite = rtStatComposite;
    }

    public void calcApplicationRt(String registryOpType, Long responseTime) {
        rtStatComposite.calcServiceKeyRt(registryOpType, responseTime, new ApplicationMetric(rtStatComposite.getApplicationModel()));
    }

    public void calcServiceKeyRt(String serviceKey, String registryOpType, Long responseTime) {
        rtStatComposite.calcServiceKeyRt(registryOpType, responseTime, new ServiceKeyMetric(rtStatComposite.getApplicationModel(), serviceKey));
    }

    public void calcServiceKeyRt(Invocation invocation, String registryOpType, Long responseTime) {
        rtStatComposite.calcServiceKeyRt(invocation, registryOpType, responseTime);
    }

    public void calcMethodKeyRt(Invocation invocation, String registryOpType, Long responseTime) {
        rtStatComposite.calcMethodKeyRt(invocation, registryOpType, responseTime);
    }

    public void setServiceKey(MetricsKeyWrapper metricsKey, String serviceKey, int num) {
        serviceStatComposite.setServiceKey(metricsKey, serviceKey, num);
    }

    public void setServiceKey(MetricsKeyWrapper metricsKey, String serviceKey, int num, Map<String, String> extra) {
        serviceStatComposite.setExtraServiceKey(metricsKey, serviceKey, num, extra);
    }

    public void incrementApp(MetricsKey metricsKey, int size) {
        applicationStatComposite.incrementSize(metricsKey, size);
    }

    public void incrementServiceKey(MetricsKeyWrapper metricsKeyWrapper, String attServiceKey, int size) {
        serviceStatComposite.incrementServiceKey(metricsKeyWrapper, attServiceKey, size);
    }

    public void incrementServiceKey(MetricsKeyWrapper metricsKeyWrapper, String attServiceKey, Map<String, String> extra, int size) {
        serviceStatComposite.incrementExtraServiceKey(metricsKeyWrapper, attServiceKey, extra, size);
    }

    public void incrementMethodKey(MetricsKeyWrapper metricsKeyWrapper, MethodMetric methodMetric, int size) {
        methodStatComposite.incrementMethodKey(metricsKeyWrapper, methodMetric, size);
    }

    public void initMethodKey(MetricsKeyWrapper metricsKeyWrapper, Invocation invocation) {
        methodStatComposite.initMethodKey(metricsKeyWrapper, invocation);
    }

    @Override
    public List<MetricSample> export(MetricsCategory category) {
        List<MetricSample> list = new ArrayList<>();
        list.addAll(applicationStatComposite.export(category));
        list.addAll(rtStatComposite.export(category));
        list.addAll(serviceStatComposite.export(category));
        list.addAll(methodStatComposite.export(category));
        return list;
    }

    public ApplicationStatComposite getApplicationStatComposite() {
        return applicationStatComposite;
    }

    public RtStatComposite getRtStatComposite() {
        return rtStatComposite;
    }

<<<<<<< HEAD
    public void setAppKey(MetricsKey metricsKey, Long num) {
        applicationStatComposite.setAppKey(metricsKey, num);
=======
    @Override
    public boolean calSamplesChanged() {
        // Should ensure that all the composite's samplesChanged have been compareAndSet, and cannot flip the `or` logic
        boolean changed = applicationStatComposite.calSamplesChanged();
        changed = rtStatComposite.calSamplesChanged() || changed;
        changed = serviceStatComposite.calSamplesChanged() || changed;
        changed = methodStatComposite.calSamplesChanged() || changed;
        return changed;
>>>>>>> b2e081e5
    }
}<|MERGE_RESOLUTION|>--- conflicted
+++ resolved
@@ -134,10 +134,10 @@
         return rtStatComposite;
     }
 
-<<<<<<< HEAD
     public void setAppKey(MetricsKey metricsKey, Long num) {
         applicationStatComposite.setAppKey(metricsKey, num);
-=======
+    }
+
     @Override
     public boolean calSamplesChanged() {
         // Should ensure that all the composite's samplesChanged have been compareAndSet, and cannot flip the `or` logic
@@ -146,6 +146,5 @@
         changed = serviceStatComposite.calSamplesChanged() || changed;
         changed = methodStatComposite.calSamplesChanged() || changed;
         return changed;
->>>>>>> b2e081e5
     }
 }