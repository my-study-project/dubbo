/*
 * Licensed to the Apache Software Foundation (ASF) under one or more
 * contributor license agreements.  See the NOTICE file distributed with
 * this work for additional information regarding copyright ownership.
 * The ASF licenses this file to You under the Apache License, Version 2.0
 * (the "License"); you may not use this file except in compliance with
 * the License.  You may obtain a copy of the License at
 *
 *     http://www.apache.org/licenses/LICENSE-2.0
 *
 * Unless required by applicable law or agreed to in writing, software
 * distributed under the License is distributed on an "AS IS" BASIS,
 * WITHOUT WARRANTIES OR CONDITIONS OF ANY KIND, either express or implied.
 * See the License for the specific language governing permissions and
 * limitations under the License.
 */
package org.apache.dubbo.registry.client.migration.model;

import org.apache.dubbo.common.URL;
import org.apache.dubbo.metadata.ServiceNameMapping;
import org.apache.dubbo.rpc.model.ApplicationModel;

import org.junit.jupiter.api.Test;
import org.mockito.ArgumentMatchers;
import org.mockito.Mockito;

import java.util.Collections;
import java.util.HashSet;
import java.util.Set;

import static org.apache.dubbo.common.constants.RegistryConstants.REGISTRY_CLUSTER_TYPE_KEY;
import static org.junit.jupiter.api.Assertions.assertEquals;
import static org.mockito.ArgumentMatchers.any;
import static org.mockito.ArgumentMatchers.anyString;
import static org.mockito.Mockito.mock;
import static org.mockito.Mockito.when;

class MigrationRuleTest {
    private static ServiceNameMapping mapping = mock(ServiceNameMapping.class);

    @Test
<<<<<<< HEAD
    public void test_parse() {
        when(mapping.getMapping(any(URL.class))).thenReturn(Collections.emptySet());
=======
    void test_parse() {
        when(mapping.getCachedMapping(any(URL.class))).thenReturn(Collections.emptySet());
>>>>>>> 4af8606b

        String rule = "key: demo-consumer\n" +
            "step: APPLICATION_FIRST\n" +
            "threshold: 1.0\n" +
            "proportion: 60\n" +
            "delay: 60\n" +
            "force: false\n" +
            "interfaces:\n" +
            "  - serviceKey: DemoService:1.0.0\n" +
            "    threshold: 0.5\n" +
            "    proportion: 30\n" +
            "    delay: 30\n" +
            "    force: true\n" +
            "    step: APPLICATION_FIRST\n" +
            "  - serviceKey: GreetingService:1.0.0\n" +
            "    step: FORCE_APPLICATION\n" +
            "applications:\n" +
            "  - serviceKey: TestApplication\n" +
            "    threshold: 0.3\n" +
            "    proportion: 20\n" +
            "    delay: 10\n" +
            "    force: false\n" +
            "    step: FORCE_INTERFACE\n";

        MigrationRule migrationRule = MigrationRule.parse(rule);
        assertEquals("demo-consumer", migrationRule.getKey());
        assertEquals(MigrationStep.APPLICATION_FIRST, migrationRule.getStep());
        assertEquals(1.0f, migrationRule.getThreshold());
        assertEquals(60, migrationRule.getProportion());
        assertEquals(60, migrationRule.getDelay());
        assertEquals(false, migrationRule.getForce());

        URL url = Mockito.mock(URL.class);
        ApplicationModel defaultModel = Mockito.spy(ApplicationModel.defaultModel());
        Mockito.when(defaultModel.getDefaultExtension(ServiceNameMapping.class)).thenReturn(mapping);

        Mockito.when(url.getScopeModel()).thenReturn(defaultModel);
        Mockito.when(url.getDisplayServiceKey()).thenReturn("DemoService:1.0.0");
        Mockito.when(url.getParameter(ArgumentMatchers.eq(REGISTRY_CLUSTER_TYPE_KEY), anyString())).thenReturn("default");
        Mockito.when(url.getParameter(ArgumentMatchers.eq(REGISTRY_CLUSTER_TYPE_KEY), anyString())).thenReturn("default");

        assertEquals(2, migrationRule.getInterfaces().size());

        assertEquals(0.5f, migrationRule.getThreshold(url));
        assertEquals(30, migrationRule.getProportion(url));
        assertEquals(30, migrationRule.getDelay(url));
        assertEquals(true, migrationRule.getForce(url));
        assertEquals(MigrationStep.APPLICATION_FIRST, migrationRule.getStep(url));

        Mockito.when(url.getDisplayServiceKey()).thenReturn("GreetingService:1.0.0");
        assertEquals(1.0f, migrationRule.getThreshold(url));
        assertEquals(60, migrationRule.getProportion(url));
        assertEquals(60, migrationRule.getDelay(url));
        assertEquals(false, migrationRule.getForce(url));
        assertEquals(MigrationStep.FORCE_APPLICATION, migrationRule.getStep(url));

        Mockito.when(url.getDisplayServiceKey()).thenReturn("GreetingService:1.0.1");
        Mockito.when(url.getServiceInterface()).thenReturn("GreetingService");
        when(mapping.getRemoteMapping(any(URL.class))).thenReturn(Collections.singleton("TestApplication"));

        Set<String> services = new HashSet<>();
        services.add("TestApplication");
        when(mapping.getMapping(any(URL.class))).thenReturn(services);
        assertEquals(0.3f, migrationRule.getThreshold(url));
        assertEquals(20, migrationRule.getProportion(url));
        assertEquals(10, migrationRule.getDelay(url));
        assertEquals(false, migrationRule.getForce(url));
        assertEquals(MigrationStep.FORCE_INTERFACE, migrationRule.getStep(url));
        when(mapping.getMapping(any(URL.class))).thenReturn(Collections.emptySet());

        ApplicationModel.defaultModel().destroy();
    }
}<|MERGE_RESOLUTION|>--- conflicted
+++ resolved
@@ -39,13 +39,8 @@
     private static ServiceNameMapping mapping = mock(ServiceNameMapping.class);
 
     @Test
-<<<<<<< HEAD
-    public void test_parse() {
+    void test_parse() {
         when(mapping.getMapping(any(URL.class))).thenReturn(Collections.emptySet());
-=======
-    void test_parse() {
-        when(mapping.getCachedMapping(any(URL.class))).thenReturn(Collections.emptySet());
->>>>>>> 4af8606b
 
         String rule = "key: demo-consumer\n" +
             "step: APPLICATION_FIRST\n" +
